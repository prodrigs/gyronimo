// ::gyronimo:: - gyromotion for the people, by the people -
// An object-oriented library for gyromotion applications in plasma physics.
// Copyright (C) 2022, 2023 Jorge Ferreira and Paulo Rodrigues.

// ::gyronimo:: is free software: you can redistribute it and/or modify
// it under the terms of the GNU General Public License as published by
// the Free Software Foundation, either version 3 of the License, or
// (at your option) any later version.

// ::gyronimo:: is distributed in the hope that it will be useful,
// but WITHOUT ANY WARRANTY; without even the implied warranty of
// MERCHANTABILITY or FITNESS FOR A PARTICULAR PURPOSE.  See the
// GNU General Public License for more details.

// You should have received a copy of the GNU General Public License
// along with ::gyronimo::.  If not, see <https://www.gnu.org/licenses/>.

// @equilibrium_vmec.hh, this file is part of ::gyronimo::

#ifndef GYRONIMO_EQUILIBRIUM_VMEC
#define GYRONIMO_EQUILIBRIUM_VMEC

#include <gyronimo/fields/IR3field_c1.hh>
#include <gyronimo/interpolators/interpolator2d.hh>
#include <gyronimo/metrics/metric_vmec.hh>
#include <gyronimo/parsers/parser_vmec.hh>

#include <complex>
#include <memory>

namespace gyronimo {

//! Equilibrium magnetic field in 'VMEC' curvilinear coordinates.
/*!
    Following `IR3field` rules, the magnetic field is normalised by setting
    `m_factor` to its value `B0()` (in [T]) on axis, which is located at `R0()`
    (in [m]). The coordinates are defined by the `metric_vmec` object and the
    type of 1d interpolators is set by the specific `interpolator1d_factory`
    supplied. Contravariant components have dimensions of [m^{-1}]. Being an
    **equilibrium** field, `t_factor` is set to one. Only the minimal interface
    is implemented here, all other functionality is inherited from the parent
    classes.
*/
class equilibrium_vmec : public IR3field_c1 {
 public:
  typedef parser_vmec::narray_type narray_type;
  equilibrium_vmec(
      const metric_vmec* g, const interpolator1d_factory* ifactory);
  virtual ~equilibrium_vmec() override {};

  virtual IR3 contravariant(const IR3& position, double time) const override;
  virtual dIR3 del_contravariant(
      const IR3& position, double time) const override;
  virtual IR3 partial_t_contravariant(
<<<<<<< HEAD
      const IR3& position, double time) const override {return {0, 0, 0};};
  virtual IR3 partial_t_covariant(
      const IR3& position, double time) const override {return {0, 0, 0};};
  virtual double partial_t_magnitude(
      const IR3& position, double time) const override {return 0;};
  double magnitude_vmec(const IR3& position, double time) const;
=======
      const IR3& position, double time) const override {
    return {0.0, 0.0, 0.0};
  };
>>>>>>> c2a00847

  double R0() const { return metric_->parser()->R0(); };
  double B0() const { return metric_->parser()->B0(); };
  const metric_vmec* metric() const { return metric_; };
 private:
  const size_t harmonics_;
  const narray_type m_, n_;
  const metric_vmec* metric_;
  std::vector<size_t> index_;
  std::vector<std::unique_ptr<interpolator1d>> btheta_mn_, bzeta_mn_;

  void build_interpolator_array(
      std::vector<std::unique_ptr<interpolator1d>>& interpolator_array,
      const narray_type& samples_array, const interpolator1d_factory* ifactory);

  typedef std::vector<std::complex<double>> cis_container_t;
  const cis_container_t& cached_cis(double theta, double zeta) const;

  struct auxiliar1_t {
    double bzeta, btheta;
  };
  struct auxiliar2_t {
    double dbzetadu, dbzetadv, dbzetadw, dbthetadu, dbthetadv, dbthetadw;
  };
  friend auxiliar1_t operator+(const auxiliar1_t& x, const auxiliar1_t& y);
  friend auxiliar2_t operator+(const auxiliar2_t& x, const auxiliar2_t& y);
};

inline equilibrium_vmec::auxiliar1_t operator+(
    const equilibrium_vmec::auxiliar1_t& x,
    const equilibrium_vmec::auxiliar1_t& y) {
  return {x.bzeta + y.bzeta, x.btheta + y.btheta};
}

inline equilibrium_vmec::auxiliar2_t operator+(
    const equilibrium_vmec::auxiliar2_t& x,
    const equilibrium_vmec::auxiliar2_t& y) {
  return {x.dbzetadu + y.dbzetadu, x.dbzetadv + y.dbzetadv,
      x.dbzetadw + y.dbzetadw, x.dbthetadu + y.dbthetadu,
      x.dbthetadv + y.dbthetadv, x.dbthetadw + y.dbthetadw};
}

}  // end namespace gyronimo.

#endif  // GYRONIMO_EQUILIBRIUM_VMEC<|MERGE_RESOLUTION|>--- conflicted
+++ resolved
@@ -1,6 +1,6 @@
 // ::gyronimo:: - gyromotion for the people, by the people -
 // An object-oriented library for gyromotion applications in plasma physics.
-// Copyright (C) 2022, 2023 Jorge Ferreira and Paulo Rodrigues.
+// Copyright (C) 2022-2023 Jorge Ferreira and Paulo Rodrigues.
 
 // ::gyronimo:: is free software: you can redistribute it and/or modify
 // it under the terms of the GNU General Public License as published by
@@ -23,7 +23,6 @@
 #include <gyronimo/fields/IR3field_c1.hh>
 #include <gyronimo/interpolators/interpolator2d.hh>
 #include <gyronimo/metrics/metric_vmec.hh>
-#include <gyronimo/parsers/parser_vmec.hh>
 
 #include <complex>
 #include <memory>
@@ -43,7 +42,7 @@
 */
 class equilibrium_vmec : public IR3field_c1 {
  public:
-  typedef parser_vmec::narray_type narray_type;
+  using narray_type = parser_vmec::narray_type;
   equilibrium_vmec(
       const metric_vmec* g, const interpolator1d_factory* ifactory);
   virtual ~equilibrium_vmec() override {};
@@ -52,26 +51,23 @@
   virtual dIR3 del_contravariant(
       const IR3& position, double time) const override;
   virtual IR3 partial_t_contravariant(
-<<<<<<< HEAD
       const IR3& position, double time) const override {return {0, 0, 0};};
   virtual IR3 partial_t_covariant(
       const IR3& position, double time) const override {return {0, 0, 0};};
   virtual double partial_t_magnitude(
       const IR3& position, double time) const override {return 0;};
   double magnitude_vmec(const IR3& position, double time) const;
-=======
-      const IR3& position, double time) const override {
-    return {0.0, 0.0, 0.0};
-  };
->>>>>>> c2a00847
 
-  double R0() const { return metric_->parser()->R0(); };
-  double B0() const { return metric_->parser()->B0(); };
+  double R0() const { return parser_->R0(); };
+  double B0() const { return parser_->B0(); };
   const metric_vmec* metric() const { return metric_; };
+  const parser_vmec* my_parser() const { return parser_; };
+  const morphism_vmec* my_morphism() const { return metric_->my_morphism(); };
  private:
+  const metric_vmec* metric_;
+  const parser_vmec* parser_;
   const size_t harmonics_;
   const narray_type m_, n_;
-  const metric_vmec* metric_;
   std::vector<size_t> index_;
   std::vector<std::unique_ptr<interpolator1d>> btheta_mn_, bzeta_mn_;
 
