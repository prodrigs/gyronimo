--- conflicted
+++ resolved
@@ -75,14 +75,9 @@
 IR3 eigenmode_castor_a::covariant(const IR3& position, double time) const {
   double s = position[IR3::u];
   double phi = position[IR3::w];
-<<<<<<< HEAD
-  double chi = metric_->reduce_chi(position[IR3::v]);
+  double chi = metric_->parser()->reduce_chi(position[IR3::v]);
   std::complex<double> factor =
       native_factor_*std::exp(eigenvalue_*time + i_n_tor_*phi);
-=======
-  double chi = metric_->parser()->reduce_chi(position[IR3::v]);
-  std::complex<double> factor = norm_factor_*std::exp(w_*time + i_n_tor_*phi);
->>>>>>> 283a7b0b
   return {
       std::real(factor*(this->tildeA1_(s, chi))),
           std::real(factor*(this->tildeA2_(s, chi))),
