--- conflicted
+++ resolved
@@ -60,13 +60,8 @@
 IR3 eigenmode_castor_b::contravariant(const IR3& position, double time) const {
   double s = position[IR3::u];
   double phi = position[IR3::w];
-<<<<<<< HEAD
-  double chi = metric_->reduce_chi(position[IR3::v]);
+  double chi = metric_->parser()->reduce_chi(position[IR3::v]);
   std::complex<double> factor = metric_->parser()->rmag()*native_factor_*
-=======
-  double chi = metric_->parser()->reduce_chi(position[IR3::v]);
-  std::complex<double> factor = norm_factor_*
->>>>>>> 283a7b0b
       this->exp_wt_nphi(time, phi)/this->metric()->jacobian(position);
   return {
       std::real(factor*(this->d2A3(s, chi) - this->d3A2(s, chi))),
@@ -79,7 +74,7 @@
     const IR3& position, double time) const {
   double s = position[IR3::u];
   double phi = position[IR3::w];
-  double chi = metric_->reduce_chi(position[IR3::v]);
+  double chi = metric_->parser()->reduce_chi(position[IR3::v]);
   std::complex<double> factor = this->eigenvalue_*
       metric_->parser()->rmag()*native_factor_*
           this->exp_wt_nphi(time, phi)/this->metric()->jacobian(position);
@@ -125,24 +120,6 @@
   return result;
 }
 
-<<<<<<< HEAD
-=======
-//! Time derivative \f$\partial_t\mathbf{B} = i\omega\nabla\times\mathbf{A}\f$.
-IR3 eigenmode_castor_b::partial_t_contravariant(
-    const IR3& position, double time) const {
-  double s = position[IR3::u];
-  double phi = position[IR3::w];
-  double chi = metric_->parser()->reduce_chi(position[IR3::v]);
-  std::complex<double> factor = norm_factor_*this->exp_wt_nphi(time, phi);
-  using namespace std::complex_literals;
-  factor *= 1i*w_/this->metric()->jacobian(position);
-  return {
-      std::real(factor*(this->d2A3(s, chi) - this->d3A2(s, chi))),
-      std::real(factor*(this->d3A1(s, chi) - this->d1A3(s, chi))),
-      std::real(factor*(this->d1A2(s, chi) - this->d2A1(s, chi)))};
-}
-
->>>>>>> 283a7b0b
 inline
 std::complex<double> eigenmode_castor_b::exp_wt_nphi(
     double time, double phi) const {
