// ::gyronimo:: - gyromotion for the people, by the people -
// An object-oriented library for gyromotion applications in plasma physics.
// Copyright (C) 2022, 2023 Jorge Ferreira and Paulo Rodrigues.

// ::gyronimo:: is free software: you can redistribute it and/or modify
// it under the terms of the GNU General Public License as published by
// the Free Software Foundation, either version 3 of the License, or
// (at your option) any later version.

// ::gyronimo:: is distributed in the hope that it will be useful,
// but WITHOUT ANY WARRANTY; without even the implied warranty of
// MERCHANTABILITY or FITNESS FOR A PARTICULAR PURPOSE.  See the
// GNU General Public License for more details.

// You should have received a copy of the GNU General Public License
// along with ::gyronimo::.  If not, see <https://www.gnu.org/licenses/>.

// @equilibrium_vmec.cc, this file is part of ::gyronimo::

#include <gyronimo/core/dblock.hh>
#include <gyronimo/fields/equilibrium_vmec.hh>

#include <cmath>
#include <numeric>

namespace gyronimo {

equilibrium_vmec::equilibrium_vmec(
    const metric_vmec* g, const interpolator1d_factory* ifactory)
    : IR3field_c1(std::abs(g->parser()->B0()), 1.0, g),
      harmonics_(g->parser()->mnmax_nyq()), metric_(g),
      m_(g->parser()->xm_nyq()), n_(g->parser()->xn_nyq()), index_(harmonics_),
      btheta_mn_(g->parser()->mnmax_nyq()),
      bzeta_mn_(g->parser()->mnmax_nyq()) {
  std::iota(index_.begin(), index_.end(), 0);
  const parser_vmec* parser = metric_->parser();
  this->build_interpolator_array(
      bzeta_mn_, parser->bsupvmnc() / this->m_factor(), ifactory);
  this->build_interpolator_array(
      btheta_mn_, parser->bsupumnc() / this->m_factor(), ifactory);
}

IR3 equilibrium_vmec::contravariant(const IR3& position, double time) const {
  double s = position[IR3::u];
  double zeta = position[IR3::v];
  double theta = position[IR3::w];
  auto cis_mn = equilibrium_vmec::cached_cis(theta, zeta);
  auto out = std::transform_reduce(
      index_.begin(), index_.end(), auxiliar1_t {0, 0}, std::plus<>(),
      [&](size_t i) -> auxiliar1_t {
        double cos_mn = std::real(cis_mn[i]);
        return {(*bzeta_mn_[i])(s)*cos_mn, (*btheta_mn_[i])(s)*cos_mn};
      });
  return {0, out.bzeta, out.btheta};
}

dIR3 equilibrium_vmec::del_contravariant(
    const IR3& position, double time) const {
  double s = position[IR3::u];
  double zeta = position[IR3::v];
  double theta = position[IR3::w];
<<<<<<< HEAD
  double B_theta = 0.0, B_zeta = 0.0;
  double dB_theta_ds = 0.0, dB_theta_dtheta = 0.0, dB_theta_dzeta = 0.0;
  double dB_zeta_ds = 0.0, dB_zeta_dtheta = 0.0, dB_zeta_dzeta = 0.0;
  #pragma omp parallel for reduction(+: B_zeta, B_theta, dB_theta_ds, dB_theta_dtheta, dB_theta_dzeta, dB_zeta_ds, dB_zeta_dtheta, dB_zeta_dzeta)
  for (size_t i = 0; i < xm_nyq_.size(); i++) {  
    double m = xm_nyq_[i]; double n = xn_nyq_[i];
    double cosmn = std::cos( m*theta - n*zeta );
    double sinmn = std::sin( m*theta - n*zeta );
    double bsupumnc_i = (*bsupumnc_[i])(s);
    double bsupvmnc_i = (*bsupvmnc_[i])(s);
    B_theta += bsupumnc_i * cosmn; 
    B_zeta += bsupvmnc_i * cosmn;
    dB_theta_ds += (*bsupumnc_[i]).derivative(s) * cosmn;
    dB_theta_dtheta -= m * bsupumnc_i * sinmn;
    dB_theta_dzeta += n * bsupumnc_i * sinmn;
    dB_zeta_ds += (*bsupvmnc_[i]).derivative(s) * cosmn;
    dB_zeta_dtheta -= m * bsupvmnc_i * sinmn;
    dB_zeta_dzeta += n * bsupvmnc_i * sinmn;
  };
  return {
      0.0, 0.0, 0.0, 
      dB_zeta_ds, dB_zeta_dzeta, dB_zeta_dtheta,
      dB_theta_ds, dB_theta_dzeta, dB_theta_dtheta
  };
=======
  auto cis_mn = equilibrium_vmec::cached_cis(theta, zeta);
  auto out = std::transform_reduce(
      index_.begin(), index_.end(), auxiliar2_t {0, 0, 0, 0, 0, 0},
      std::plus<>(), [&](size_t i) -> auxiliar2_t {
        double bzeta_mn_i = (*bzeta_mn_[i])(s);
        double btheta_mn_i = (*btheta_mn_[i])(s);
        double cos_mn_i = std::real(cis_mn[i]), sin_mn_i = std::imag(cis_mn[i]);
        return {
            (*bzeta_mn_[i]).derivative(s) * cos_mn_i,
            n_[i] * bzeta_mn_i * sin_mn_i,
            -m_[i] * bzeta_mn_i * sin_mn_i,
            (*btheta_mn_[i]).derivative(s) * cos_mn_i,
            n_[i] * btheta_mn_i * sin_mn_i,
            -m_[i] * btheta_mn_i * sin_mn_i};
      });
  return {0.0, 0.0, 0.0,
      out.dbzetadu, out.dbzetadv, out.dbzetadw,
      out.dbthetadu, out.dbthetadv, out.dbthetadw};
>>>>>>> c2a00847
}

void equilibrium_vmec::build_interpolator_array(
    std::vector<std::unique_ptr<interpolator1d>>& interpolator_array,
    const narray_type& samples_array, const interpolator1d_factory* ifactory) {
  dblock_adapter sgrid(metric_->parser()->sgrid());
  std::transform(
      index_.begin(), index_.end(), interpolator_array.begin(), [&](size_t i) {
        std::slice mask_i(i, sgrid.size(), harmonics_);
        narray_type data = samples_array[mask_i];
        return std::move(std::unique_ptr<interpolator1d>(
            ifactory->interpolate_data(sgrid, dblock_adapter(data))));
      });
}

//! Cached evaluation of trigonometric coefficients for internal Fourier series.
const equilibrium_vmec::cis_container_t& equilibrium_vmec::cached_cis(
    double theta, double zeta) const {
  thread_local double cached_theta = -1e6, cached_zeta = -1e6;
  thread_local cis_container_t cis_mn(harmonics_);
  if (theta != cached_theta || zeta != cached_zeta) {
    std::transform(
        index_.begin(), index_.end(), cis_mn.begin(),
        [&](size_t i) -> cis_container_t::value_type {
          double angle_mn = m_[i] * theta - n_[i] * zeta;
          return {std::cos(angle_mn), std::sin(angle_mn)};
        });
    cached_theta = theta;
    cached_zeta = zeta;
  }
  return cis_mn;
}

}  // end namespace gyronimo.<|MERGE_RESOLUTION|>--- conflicted
+++ resolved
@@ -1,6 +1,6 @@
 // ::gyronimo:: - gyromotion for the people, by the people -
 // An object-oriented library for gyromotion applications in plasma physics.
-// Copyright (C) 2022, 2023 Jorge Ferreira and Paulo Rodrigues.
+// Copyright (C) 2022-2023 Jorge Ferreira and Paulo Rodrigues.
 
 // ::gyronimo:: is free software: you can redistribute it and/or modify
 // it under the terms of the GNU General Public License as published by
@@ -27,17 +27,15 @@
 
 equilibrium_vmec::equilibrium_vmec(
     const metric_vmec* g, const interpolator1d_factory* ifactory)
-    : IR3field_c1(std::abs(g->parser()->B0()), 1.0, g),
-      harmonics_(g->parser()->mnmax_nyq()), metric_(g),
-      m_(g->parser()->xm_nyq()), n_(g->parser()->xn_nyq()), index_(harmonics_),
-      btheta_mn_(g->parser()->mnmax_nyq()),
-      bzeta_mn_(g->parser()->mnmax_nyq()) {
+    : IR3field_c1(std::abs(g->my_parser()->B0()), 1.0, g),
+      metric_(g), parser_(g->my_parser()), harmonics_(parser_->mnmax_nyq()),
+      m_(parser_->xm_nyq()), n_(parser_->xn_nyq()), index_(harmonics_),
+      btheta_mn_(parser_->mnmax_nyq()), bzeta_mn_(parser_->mnmax_nyq()) {
   std::iota(index_.begin(), index_.end(), 0);
-  const parser_vmec* parser = metric_->parser();
   this->build_interpolator_array(
-      bzeta_mn_, parser->bsupvmnc() / this->m_factor(), ifactory);
+      bzeta_mn_, parser_->bsupvmnc() / this->m_factor(), ifactory);
   this->build_interpolator_array(
-      btheta_mn_, parser->bsupumnc() / this->m_factor(), ifactory);
+      btheta_mn_, parser_->bsupumnc() / this->m_factor(), ifactory);
 }
 
 IR3 equilibrium_vmec::contravariant(const IR3& position, double time) const {
@@ -59,32 +57,6 @@
   double s = position[IR3::u];
   double zeta = position[IR3::v];
   double theta = position[IR3::w];
-<<<<<<< HEAD
-  double B_theta = 0.0, B_zeta = 0.0;
-  double dB_theta_ds = 0.0, dB_theta_dtheta = 0.0, dB_theta_dzeta = 0.0;
-  double dB_zeta_ds = 0.0, dB_zeta_dtheta = 0.0, dB_zeta_dzeta = 0.0;
-  #pragma omp parallel for reduction(+: B_zeta, B_theta, dB_theta_ds, dB_theta_dtheta, dB_theta_dzeta, dB_zeta_ds, dB_zeta_dtheta, dB_zeta_dzeta)
-  for (size_t i = 0; i < xm_nyq_.size(); i++) {  
-    double m = xm_nyq_[i]; double n = xn_nyq_[i];
-    double cosmn = std::cos( m*theta - n*zeta );
-    double sinmn = std::sin( m*theta - n*zeta );
-    double bsupumnc_i = (*bsupumnc_[i])(s);
-    double bsupvmnc_i = (*bsupvmnc_[i])(s);
-    B_theta += bsupumnc_i * cosmn; 
-    B_zeta += bsupvmnc_i * cosmn;
-    dB_theta_ds += (*bsupumnc_[i]).derivative(s) * cosmn;
-    dB_theta_dtheta -= m * bsupumnc_i * sinmn;
-    dB_theta_dzeta += n * bsupumnc_i * sinmn;
-    dB_zeta_ds += (*bsupvmnc_[i]).derivative(s) * cosmn;
-    dB_zeta_dtheta -= m * bsupvmnc_i * sinmn;
-    dB_zeta_dzeta += n * bsupvmnc_i * sinmn;
-  };
-  return {
-      0.0, 0.0, 0.0, 
-      dB_zeta_ds, dB_zeta_dzeta, dB_zeta_dtheta,
-      dB_theta_ds, dB_theta_dzeta, dB_theta_dtheta
-  };
-=======
   auto cis_mn = equilibrium_vmec::cached_cis(theta, zeta);
   auto out = std::transform_reduce(
       index_.begin(), index_.end(), auxiliar2_t {0, 0, 0, 0, 0, 0},
@@ -103,13 +75,12 @@
   return {0.0, 0.0, 0.0,
       out.dbzetadu, out.dbzetadv, out.dbzetadw,
       out.dbthetadu, out.dbthetadv, out.dbthetadw};
->>>>>>> c2a00847
 }
 
 void equilibrium_vmec::build_interpolator_array(
     std::vector<std::unique_ptr<interpolator1d>>& interpolator_array,
     const narray_type& samples_array, const interpolator1d_factory* ifactory) {
-  dblock_adapter sgrid(metric_->parser()->sgrid());
+  dblock_adapter sgrid(parser_->sgrid());
   std::transform(
       index_.begin(), index_.end(), interpolator_array.begin(), [&](size_t i) {
         std::slice mask_i(i, sgrid.size(), harmonics_);
