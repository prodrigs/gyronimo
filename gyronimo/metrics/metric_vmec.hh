// ::gyronimo:: - gyromotion for the people, by the people -
// An object-oriented library for gyromotion applications in plasma physics.
// Copyright (C) 2022, 2023 Jorge Ferreira and Paulo Rodrigues.

// ::gyronimo:: is free software: you can redistribute it and/or modify
// it under the terms of the GNU General Public License as published by
// the Free Software Foundation, either version 3 of the License, or
// (at your option) any later version.

// ::gyronimo:: is distributed in the hope that it will be useful,
// but WITHOUT ANY WARRANTY; without even the implied warranty of
// MERCHANTABILITY or FITNESS FOR A PARTICULAR PURPOSE.  See the
// GNU General Public License for more details.

// You should have received a copy of the GNU General Public License
// along with ::gyronimo::.  If not, see <https://www.gnu.org/licenses/>.

// @metric_vmec.hh, this file is part of ::gyronimo::

#ifndef GYRONIMO_METRIC_VMEC
#define GYRONIMO_METRIC_VMEC

<<<<<<< HEAD
#include <gyronimo/parsers/parser_vmec.hh>
#include <gyronimo/metrics/morphism_vmec.hh>
#include <gyronimo/metrics/metric_connected.hh>
=======
>>>>>>> c2a00847
#include <gyronimo/interpolators/interpolator1d.hh>
#include <gyronimo/metrics/metric_covariant.hh>
#include <gyronimo/parsers/parser_vmec.hh>

#include <complex>
#include <memory>

namespace gyronimo {

//! Covariant metric in `VMEC` curvilinear coordinates.
<<<<<<< HEAD
class metric_vmec : public metric_connected {
=======
/*!
    Builds the metric from the information provided by a `parser_vmec` object.
    The right-handed coordinates are the poloidal flux normalised to its
    boundary value (`u`, or `VMEC` @f$\chi@f$), the toroidal angle (`v`, or
    `VMEC` @f$\zeta@f$, in rads) measured **counter-clockwise** when looking
    from the torus top, and an angle on the poloidal cross section (`w`, or
    `VMEC` @f$\theta@f$, also in rads). The covariant metric units are m^2, as
    required by the parent class. More info at the website
    [STELLOPT](https://princetonuniversity.github.io/STELLOPT/VMEC.html).
*/
class metric_vmec : public metric_covariant {
>>>>>>> c2a00847
 public:
  typedef parser_vmec::narray_type narray_type;

<<<<<<< HEAD
  metric_vmec(const morphism_vmec* morph, 
    const interpolator1d_factory *ifactory);
  virtual ~metric_vmec() override;
  virtual SM3 operator()(const IR3& position) const override;
  virtual dSM3 del(const IR3& position) const override;

  const parser_vmec* parser() const {return parser_;};
  const morphism_vmec* my_morphism() const {
    return static_cast<const morphism_vmec*>(metric_connected::my_morphism());
  };
=======
  metric_vmec(
      const parser_vmec* parser, const interpolator1d_factory* ifactory);
  virtual ~metric_vmec() override {};

  virtual SM3 operator()(const IR3& position) const override;
  virtual dSM3 del(const IR3& position) const override;
  virtual IR3 transform2cylindrical(const IR3& position) const;
>>>>>>> c2a00847

  const parser_vmec* parser() const { return parser_; };
 private:
  const size_t harmonics_;
  const narray_type m_, n_;
  const parser_vmec* parser_;
<<<<<<< HEAD
  const interpolator1d_factory *ifactory_;
  int mnmax_, mnmax_nyq_, ns_, mpol_, ntor_, nfp_, signsgs_; 
  narray_type xm_, xn_, xm_nyq_, xn_nyq_; 
  interpolator1d **Rmnc_;
  interpolator1d **Zmns_;
  interpolator1d **gmnc_;
=======
  std::vector<size_t> index_;
  std::vector<std::unique_ptr<interpolator1d>> r_mn_, z_mn_;

  void build_interpolator_array(
      std::vector<std::unique_ptr<interpolator1d>>& interpolator_array,
      const narray_type& samples_array, const interpolator1d_factory* ifactory);

  typedef std::vector<std::complex<double>> cis_container_t;
  const cis_container_t& cached_cis(double theta, double zeta) const;

  struct auxiliar1_t {
    double r, drdu, drdv, drdw, dzdu, dzdv, dzdw;
  };
  friend auxiliar1_t operator+(const auxiliar1_t& x, const auxiliar1_t& y);
  struct auxiliar2_t {
    double r, z, drdu, drdv, drdw, dzdu, dzdv, dzdw;
    double d2rdudu, d2rdudv, d2rdudw, d2rdvdv, d2rdvdw, d2rdwdw;
    double d2zdudu, d2zdudv, d2zdudw, d2zdvdv, d2zdvdw, d2zdwdw;
  };
  friend auxiliar2_t operator+(const auxiliar2_t& x, const auxiliar2_t& y);
>>>>>>> c2a00847
};

inline metric_vmec::auxiliar1_t operator+(
    const metric_vmec::auxiliar1_t& x, const metric_vmec::auxiliar1_t& y) {
  return {x.r + y.r, x.drdu + y.drdu, x.drdv + y.drdv, x.drdw + y.drdw,
          x.dzdu + y.dzdu, x.dzdv + y.dzdv, x.dzdw + y.dzdw};
}

inline metric_vmec::auxiliar2_t operator+(
    const metric_vmec::auxiliar2_t& x, const metric_vmec::auxiliar2_t& y) {
  return {x.r + y.r, x.z + y.z,
      x.drdu + y.drdu, x.drdv + y.drdv, x.drdw + y.drdw,
      x.dzdu + y.dzdu, x.dzdv + y.dzdv, x.dzdw + y.dzdw,
      x.d2rdudu + y.d2rdudu, x.d2rdudv + y.d2rdudv, x.d2rdudw + y.d2rdudw,
      x.d2rdvdv + y.d2rdvdv, x.d2rdvdw + y.d2rdvdw, x.d2rdwdw + y.d2rdwdw,
      x.d2zdudu + y.d2zdudu, x.d2zdudv + y.d2zdudv, x.d2zdudw + y.d2zdudw,
      x.d2zdvdv + y.d2zdvdv, x.d2zdvdw + y.d2zdvdw, x.d2zdwdw + y.d2zdwdw};
}

}  // end namespace gyronimo

#endif  // GYRONIMO_METRIC_VMEC<|MERGE_RESOLUTION|>--- conflicted
+++ resolved
@@ -1,6 +1,6 @@
 // ::gyronimo:: - gyromotion for the people, by the people -
 // An object-oriented library for gyromotion applications in plasma physics.
-// Copyright (C) 2022, 2023 Jorge Ferreira and Paulo Rodrigues.
+// Copyright (C) 2022-2023 Jorge Ferreira and Paulo Rodrigues.
 
 // ::gyronimo:: is free software: you can redistribute it and/or modify
 // it under the terms of the GNU General Public License as published by
@@ -20,113 +20,27 @@
 #ifndef GYRONIMO_METRIC_VMEC
 #define GYRONIMO_METRIC_VMEC
 
-<<<<<<< HEAD
-#include <gyronimo/parsers/parser_vmec.hh>
+#include <gyronimo/interpolators/interpolator1d.hh>
+#include <gyronimo/metrics/metric_connected.hh>
 #include <gyronimo/metrics/morphism_vmec.hh>
-#include <gyronimo/metrics/metric_connected.hh>
-=======
->>>>>>> c2a00847
-#include <gyronimo/interpolators/interpolator1d.hh>
-#include <gyronimo/metrics/metric_covariant.hh>
-#include <gyronimo/parsers/parser_vmec.hh>
-
-#include <complex>
-#include <memory>
 
 namespace gyronimo {
 
-//! Covariant metric in `VMEC` curvilinear coordinates.
-<<<<<<< HEAD
+//! Covariant metric corresponding to a `morphism_vmec` object.
+/*
+    This class inherits all functionality from its `metric_connected` parent,
+    which is extracted from the `morphism_vmec` it is connected to.
+*/
 class metric_vmec : public metric_connected {
-=======
-/*!
-    Builds the metric from the information provided by a `parser_vmec` object.
-    The right-handed coordinates are the poloidal flux normalised to its
-    boundary value (`u`, or `VMEC` @f$\chi@f$), the toroidal angle (`v`, or
-    `VMEC` @f$\zeta@f$, in rads) measured **counter-clockwise** when looking
-    from the torus top, and an angle on the poloidal cross section (`w`, or
-    `VMEC` @f$\theta@f$, also in rads). The covariant metric units are m^2, as
-    required by the parent class. More info at the website
-    [STELLOPT](https://princetonuniversity.github.io/STELLOPT/VMEC.html).
-*/
-class metric_vmec : public metric_covariant {
->>>>>>> c2a00847
  public:
-  typedef parser_vmec::narray_type narray_type;
-
-<<<<<<< HEAD
-  metric_vmec(const morphism_vmec* morph, 
-    const interpolator1d_factory *ifactory);
-  virtual ~metric_vmec() override;
-  virtual SM3 operator()(const IR3& position) const override;
-  virtual dSM3 del(const IR3& position) const override;
-
-  const parser_vmec* parser() const {return parser_;};
-  const morphism_vmec* my_morphism() const {
-    return static_cast<const morphism_vmec*>(metric_connected::my_morphism());
-  };
-=======
-  metric_vmec(
-      const parser_vmec* parser, const interpolator1d_factory* ifactory);
+  metric_vmec(const morphism_vmec* morph);
   virtual ~metric_vmec() override {};
-
-  virtual SM3 operator()(const IR3& position) const override;
-  virtual dSM3 del(const IR3& position) const override;
-  virtual IR3 transform2cylindrical(const IR3& position) const;
->>>>>>> c2a00847
-
-  const parser_vmec* parser() const { return parser_; };
+  const parser_vmec* my_parser() const { return parser_; };
+  const morphism_vmec* my_morphism() const { return morphism_; };
  private:
-  const size_t harmonics_;
-  const narray_type m_, n_;
+  const morphism_vmec* morphism_;
   const parser_vmec* parser_;
-<<<<<<< HEAD
-  const interpolator1d_factory *ifactory_;
-  int mnmax_, mnmax_nyq_, ns_, mpol_, ntor_, nfp_, signsgs_; 
-  narray_type xm_, xn_, xm_nyq_, xn_nyq_; 
-  interpolator1d **Rmnc_;
-  interpolator1d **Zmns_;
-  interpolator1d **gmnc_;
-=======
-  std::vector<size_t> index_;
-  std::vector<std::unique_ptr<interpolator1d>> r_mn_, z_mn_;
-
-  void build_interpolator_array(
-      std::vector<std::unique_ptr<interpolator1d>>& interpolator_array,
-      const narray_type& samples_array, const interpolator1d_factory* ifactory);
-
-  typedef std::vector<std::complex<double>> cis_container_t;
-  const cis_container_t& cached_cis(double theta, double zeta) const;
-
-  struct auxiliar1_t {
-    double r, drdu, drdv, drdw, dzdu, dzdv, dzdw;
-  };
-  friend auxiliar1_t operator+(const auxiliar1_t& x, const auxiliar1_t& y);
-  struct auxiliar2_t {
-    double r, z, drdu, drdv, drdw, dzdu, dzdv, dzdw;
-    double d2rdudu, d2rdudv, d2rdudw, d2rdvdv, d2rdvdw, d2rdwdw;
-    double d2zdudu, d2zdudv, d2zdudw, d2zdvdv, d2zdvdw, d2zdwdw;
-  };
-  friend auxiliar2_t operator+(const auxiliar2_t& x, const auxiliar2_t& y);
->>>>>>> c2a00847
 };
-
-inline metric_vmec::auxiliar1_t operator+(
-    const metric_vmec::auxiliar1_t& x, const metric_vmec::auxiliar1_t& y) {
-  return {x.r + y.r, x.drdu + y.drdu, x.drdv + y.drdv, x.drdw + y.drdw,
-          x.dzdu + y.dzdu, x.dzdv + y.dzdv, x.dzdw + y.dzdw};
-}
-
-inline metric_vmec::auxiliar2_t operator+(
-    const metric_vmec::auxiliar2_t& x, const metric_vmec::auxiliar2_t& y) {
-  return {x.r + y.r, x.z + y.z,
-      x.drdu + y.drdu, x.drdv + y.drdv, x.drdw + y.drdw,
-      x.dzdu + y.dzdu, x.dzdv + y.dzdv, x.dzdw + y.dzdw,
-      x.d2rdudu + y.d2rdudu, x.d2rdudv + y.d2rdudv, x.d2rdudw + y.d2rdudw,
-      x.d2rdvdv + y.d2rdvdv, x.d2rdvdw + y.d2rdvdw, x.d2rdwdw + y.d2rdwdw,
-      x.d2zdudu + y.d2zdudu, x.d2zdudv + y.d2zdudv, x.d2zdudw + y.d2zdudw,
-      x.d2zdvdv + y.d2zdvdv, x.d2zdvdw + y.d2zdvdw, x.d2zdwdw + y.d2zdwdw};
-}
 
 }  // end namespace gyronimo
 
