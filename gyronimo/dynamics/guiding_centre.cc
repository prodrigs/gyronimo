// ::gyronimo:: - gyromotion for the people, by the people -
// An object-oriented library for gyromotion applications in plasma physics.
// Copyright (C) 2021-2023 Paulo Rodrigues.

// ::gyronimo:: is free software: you can redistribute it and/or modify
// it under the terms of the GNU General Public License as published by
// the Free Software Foundation, either version 3 of the License, or
// (at your option) any later version.

// ::gyronimo:: is distributed in the hope that it will be useful,
// but WITHOUT ANY WARRANTY; without even the implied warranty of
// MERCHANTABILITY or FITNESS FOR A PARTICULAR PURPOSE.  See the
// GNU General Public License for more details.

// You should have received a copy of the GNU General Public License
// along with ::gyronimo::.  If not, see <https://www.gnu.org/licenses/>.

// @guiding_centre.cc, this file is part of ::gyronimo::

<<<<<<< HEAD
#include <cmath>
=======
>>>>>>> 283a7b0b
#include <gyronimo/core/codata.hh>
#include <gyronimo/core/contraction.hh>
#include <gyronimo/core/error.hh>
#include <gyronimo/dynamics/guiding_centre.hh>

#include <cmath>

namespace gyronimo {

//! Sets the coefficients of the equations of motion.
/*!
    Builds the guiding-centre equations of motion for a particle with
    charge-to-mass ratio `qom` (normalised to the proton's ratio) and magnetic
    moment `mu` (normalised to `Uref`/`Bref`). Providing a magnetic field is
    mandatory, the electric field is optional (it may be passed `nullptr`). If
    supplied, the optional electric field must point to the same underlying
    `metric_covariant` object as the magnetic field.
*/
guiding_centre::guiding_centre(
<<<<<<< HEAD
    double Lref, double Vref,
    double qom, double mu, const IR3field_c1* B, const IR3field* E)
    : qom_tilde_(qom), mu_tilde_(mu),
      electric_field_(E), magnetic_field_(B),
      Lref_(Lref), Vref_(Vref), Tref_(Lref/Vref),
      Bfield_time_factor_(Lref/(Vref*B->t_factor())),
      Efield_time_factor_(E ? Lref/(Vref*E->t_factor()) : 0) {
  iOref_tilde_ = 1.0/(qom*codata::e/codata::m_proton*B->m_factor()*Tref_);
  Eref_tilde_ = (E ? E->m_factor() : 0)/(Vref_*B->m_factor()*iOref_tilde_);
=======
    double Lref, double Vref, double qom, double mu, const IR3field_c1* B,
    const IR3field* E)
    : Lref_(Lref), Vref_(Vref), qom_tilde_(qom), mu_tilde_(mu),
      magnetic_field_(B), electric_field_(E), Tref_(Lref / Vref),
      iB_time_factor_(B ? Tref_ / B->t_factor() : 0),
      iE_time_factor_(E ? Tref_ / E->t_factor() : 0),
      Oref_tilde_(
          B ? qom * codata::e / codata::m_proton * B->m_factor() * Tref_ : 1),
      iOref_tilde_(1 / Oref_tilde_) {
  if (!B) error(__func__, __FILE__, __LINE__, " no magnetic field.", 1);
  if (E && B->metric() != E->metric())
    error(__func__, __FILE__, __LINE__, " mismatched E/B coordinates.", 1);
>>>>>>> 283a7b0b
}

//! Evaluates the time derivative `dsdt` of the dynamical state `s` at `time`.
/*!
    The dynamical system is written in general curvilinear coordinates as
    @f{equation*}{
      \frac{1}{\iota} \frac{d\tilde{q}^k}{d\tau} =
          \tilde{v}_\parallel b^k + \tilde{\Omega}^{-1} \Bigl[
              \tilde{v}_\parallel \tilde{c}^k +
                  \bigl( \mathbf{b} \times \tilde{\mathbf{d}} \bigr)^k \Bigr]
      \quad \mathrm{and} \quad
      \frac{1}{\iota} \frac{d\tilde{v}_\parallel}{d\tau} =
          -  \tilde{d}_i \Bigl( b^i + \tilde{\Omega}^{-1} \tilde{c}^i \Bigr),
    @f}
    where the vector @f$\tilde{\mathbf{d}} = \frac{1}{2} \tilde{\mu}
    \tilde{\nabla} \tilde{B} - \tilde{\mathbf{E}} + \tilde{v}_\parallel
    \partial_\tau \mathbf{b}@f$ collects all effects that cause purely
    perpendicular drifts, @f$\tilde{\mathbf{c}} = \tilde{v}_\parallel
    \tilde{\nabla} \times \mathbf{b}@f$ yields the curvature drift, and
    @f$1/\iota = 1 + \tilde{c}_\parallel/\tilde{\Omega}@f$.
*/
guiding_centre::state guiding_centre::operator()(
<<<<<<< HEAD
    const state& x, double t) const {
  double Btime = t*Bfield_time_factor_;
  double Etime = t*Efield_time_factor_;
  double vpp = this->get_vpp(x);
  IR3 position = this->get_position(x);

  double inverseB = 1.0/magnetic_field_->magnitude(position, Btime);
  double jacobian = magnetic_field_->metric()->jacobian(position);
  double partial_t_B = Bfield_time_factor_*
      magnetic_field_->partial_t_magnitude(position, Btime);
  IR3 gradB = Lref_*magnetic_field_->del_magnitude(position, Btime);
  IR3 covariant_b = magnetic_field_->covariant_versor(position, Btime);
  IR3 contravariant_b = magnetic_field_->contravariant_versor(position, Btime);

// Makes use of relations curl(\vec{B}) = B curl(\vec{b}) + grad(B)x\vec{b}
// and \partial_t(\vec{B}) = B \partial_t(\vec{b}) + \vec{b}\partial_t B.
  IR3 curlb = inverseB*(
      Lref_*magnetic_field_->curl(position, Btime) -
      cross_product(gradB, covariant_b, jacobian));
  IR3 partial_t_b = inverseB*(
      Bfield_time_factor_*magnetic_field_->partial_t_covariant(
          position, Btime) -
              partial_t_B*magnetic_field_->covariant_versor(position, Btime));

  double inverse_omega_tilde = iOref_tilde_*inverseB;
  double prefactor = 1.0/(
      1.0 + inverse_omega_tilde*vpp*inner_product(covariant_b, curlb));
  IR3 drifter = 0.5*mu_tilde_*gradB + vpp*partial_t_b;
  if (electric_field_)
      drifter -= Eref_tilde_*electric_field_->covariant(position, Etime);

  IR3 dot_X = prefactor*(vpp*contravariant_b +
      inverse_omega_tilde*(
          vpp*vpp*curlb + cross_product(covariant_b, drifter, jacobian)));
  double dot_vpp = -prefactor*inner_product(
      contravariant_b + inverse_omega_tilde*vpp*curlb, drifter);
=======
    const state& s, const double& time) const {
  IR3 q = this->get_position(s);
  double vpp = this->get_vpp(s);
  double jacobian = magnetic_field_->metric()->jacobian(q);
  double B_time = time * iB_time_factor_;
  IR3 covariant_b = magnetic_field_->covariant_versor(q, B_time);
  IR3 contravariant_b = magnetic_field_->contravariant_versor(q, B_time);
  auto [iO_tilde, iota, c_tilde, d_tilde] = this->dynamical_system_coefficients(
      q, vpp, B_time, jacobian, covariant_b);
  IR3 dot_X = iota *
      (vpp * contravariant_b +
       iO_tilde *
           (vpp * c_tilde +
            cross_product<contravariant>(covariant_b, d_tilde, jacobian)));
  double dot_vpp =
      -iota * inner_product(contravariant_b + iO_tilde * c_tilde, d_tilde);
>>>>>>> 283a7b0b
  return {dot_X[IR3::u], dot_X[IR3::v], dot_X[IR3::w], dot_vpp};
}

//! Returns the sequence @f$\{1/\tilde{\Omega},\iota,\tilde{c},\tilde{d}\}@f$.
std::tuple<double, double, IR3, IR3>
guiding_centre::dynamical_system_coefficients(
    IR3& q, double vpp, double B_time, double jacobian,
    IR3& covariant_b) const {
  double inverseB = 1 / magnetic_field_->magnitude(q, B_time);
  IR3 gradB = Lref_ * magnetic_field_->del_magnitude(q, B_time);
  auto [curl_b, partial_t_b] =
      this->del_versor_b(q, B_time, inverseB, jacobian, gradB, covariant_b);
  IR3 c_tilde = vpp * curl_b;
  IR3 d_tilde = 0.5 * mu_tilde_ * gradB + vpp * partial_t_b;
  if (electric_field_) {
    double E_time = B_time * (iE_time_factor_ / iB_time_factor_);
    d_tilde -= Oref_tilde_ * electric_field_->covariant(q, E_time);
  }
  double iO_tilde = iOref_tilde_ * inverseB;
  double iota = 1 / (1 + iO_tilde * inner_product(covariant_b, c_tilde));
  return {iO_tilde, iota, c_tilde, d_tilde};
}

//! Returns @f$\{\tilde{\nabla}\times\mathbf{b},\partial_\tau\mathbf{b}\}@f$.
/*!
    Makes use of relations @f$\nabla \times \mathbf{B} = B \, \nabla \times
    \mathbf{b} + \nabla B \times \mathbf{b} @f$ and @f$\partial_t \mathbf{B} = B
    \, \partial_t \mathbf{b} + \mathbf{b} \, \partial_t B@f$ where @f$\mathbf{b}
    = \mathbf{B}/B@f$ is the versor of a vector @f$\mathbf{B}@f$.
*/
std::array<IR3, 2> guiding_centre::del_versor_b(
    IR3& q, double B_time, double inverseB, double jacobian, IR3& gradB,
    IR3& covariant_b) const {
  double partial_t_B =
      iB_time_factor_ * magnetic_field_->partial_t_magnitude(q, B_time);
  IR3 curl_b = inverseB *
      (Lref_ * magnetic_field_->curl(q, B_time) -
       cross_product<contravariant>(gradB, covariant_b, jacobian));
  IR3 partial_t_b = inverseB *
      (iB_time_factor_ * magnetic_field_->partial_t_covariant(q, B_time) -
       partial_t_B * covariant_b);
  return {curl_b, partial_t_b};
}

//! Returns the `guiding_centre::state` at a given  position, time, vpp sign.
guiding_centre::state guiding_centre::generate_state(
    const IR3& position, const double& energy_tilde,
    const guiding_centre::vpp_sign& sign, const double& time) const {
  double iLref = 1 / Lref_;
  double B_time = time * iB_time_factor_;
  double B = magnetic_field_->magnitude(position, B_time);
  double vpp = (double)(sign)*std::sqrt(energy_tilde - mu_tilde_ * B);
  return {iLref * position[0], iLref * position[1], iLref * position[2], vpp};
}

//! Returns the perpendicular energy, normalised to `Uref`.
double guiding_centre::energy_perpendicular(
    const state& s, const double& time) const {
  double B_time = time * iB_time_factor_;
  double B = magnetic_field_->magnitude(this->get_position(s), B_time);
  return mu_tilde_ * B;
}

}  // end namespace gyronimo.<|MERGE_RESOLUTION|>--- conflicted
+++ resolved
@@ -17,10 +17,6 @@
 
 // @guiding_centre.cc, this file is part of ::gyronimo::
 
-<<<<<<< HEAD
-#include <cmath>
-=======
->>>>>>> 283a7b0b
 #include <gyronimo/core/codata.hh>
 #include <gyronimo/core/contraction.hh>
 #include <gyronimo/core/error.hh>
@@ -40,17 +36,6 @@
     `metric_covariant` object as the magnetic field.
 */
 guiding_centre::guiding_centre(
-<<<<<<< HEAD
-    double Lref, double Vref,
-    double qom, double mu, const IR3field_c1* B, const IR3field* E)
-    : qom_tilde_(qom), mu_tilde_(mu),
-      electric_field_(E), magnetic_field_(B),
-      Lref_(Lref), Vref_(Vref), Tref_(Lref/Vref),
-      Bfield_time_factor_(Lref/(Vref*B->t_factor())),
-      Efield_time_factor_(E ? Lref/(Vref*E->t_factor()) : 0) {
-  iOref_tilde_ = 1.0/(qom*codata::e/codata::m_proton*B->m_factor()*Tref_);
-  Eref_tilde_ = (E ? E->m_factor() : 0)/(Vref_*B->m_factor()*iOref_tilde_);
-=======
     double Lref, double Vref, double qom, double mu, const IR3field_c1* B,
     const IR3field* E)
     : Lref_(Lref), Vref_(Vref), qom_tilde_(qom), mu_tilde_(mu),
@@ -63,7 +48,6 @@
   if (!B) error(__func__, __FILE__, __LINE__, " no magnetic field.", 1);
   if (E && B->metric() != E->metric())
     error(__func__, __FILE__, __LINE__, " mismatched E/B coordinates.", 1);
->>>>>>> 283a7b0b
 }
 
 //! Evaluates the time derivative `dsdt` of the dynamical state `s` at `time`.
@@ -86,44 +70,6 @@
     @f$1/\iota = 1 + \tilde{c}_\parallel/\tilde{\Omega}@f$.
 */
 guiding_centre::state guiding_centre::operator()(
-<<<<<<< HEAD
-    const state& x, double t) const {
-  double Btime = t*Bfield_time_factor_;
-  double Etime = t*Efield_time_factor_;
-  double vpp = this->get_vpp(x);
-  IR3 position = this->get_position(x);
-
-  double inverseB = 1.0/magnetic_field_->magnitude(position, Btime);
-  double jacobian = magnetic_field_->metric()->jacobian(position);
-  double partial_t_B = Bfield_time_factor_*
-      magnetic_field_->partial_t_magnitude(position, Btime);
-  IR3 gradB = Lref_*magnetic_field_->del_magnitude(position, Btime);
-  IR3 covariant_b = magnetic_field_->covariant_versor(position, Btime);
-  IR3 contravariant_b = magnetic_field_->contravariant_versor(position, Btime);
-
-// Makes use of relations curl(\vec{B}) = B curl(\vec{b}) + grad(B)x\vec{b}
-// and \partial_t(\vec{B}) = B \partial_t(\vec{b}) + \vec{b}\partial_t B.
-  IR3 curlb = inverseB*(
-      Lref_*magnetic_field_->curl(position, Btime) -
-      cross_product(gradB, covariant_b, jacobian));
-  IR3 partial_t_b = inverseB*(
-      Bfield_time_factor_*magnetic_field_->partial_t_covariant(
-          position, Btime) -
-              partial_t_B*magnetic_field_->covariant_versor(position, Btime));
-
-  double inverse_omega_tilde = iOref_tilde_*inverseB;
-  double prefactor = 1.0/(
-      1.0 + inverse_omega_tilde*vpp*inner_product(covariant_b, curlb));
-  IR3 drifter = 0.5*mu_tilde_*gradB + vpp*partial_t_b;
-  if (electric_field_)
-      drifter -= Eref_tilde_*electric_field_->covariant(position, Etime);
-
-  IR3 dot_X = prefactor*(vpp*contravariant_b +
-      inverse_omega_tilde*(
-          vpp*vpp*curlb + cross_product(covariant_b, drifter, jacobian)));
-  double dot_vpp = -prefactor*inner_product(
-      contravariant_b + inverse_omega_tilde*vpp*curlb, drifter);
-=======
     const state& s, const double& time) const {
   IR3 q = this->get_position(s);
   double vpp = this->get_vpp(s);
@@ -140,7 +86,6 @@
             cross_product<contravariant>(covariant_b, d_tilde, jacobian)));
   double dot_vpp =
       -iota * inner_product(contravariant_b + iO_tilde * c_tilde, d_tilde);
->>>>>>> 283a7b0b
   return {dot_X[IR3::u], dot_X[IR3::v], dot_X[IR3::w], dot_vpp};
 }
 
