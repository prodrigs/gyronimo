--- conflicted
+++ resolved
@@ -1,6 +1,6 @@
 // ::gyronimo:: - gyromotion for the people, by the people -
 // An object-oriented library for gyromotion applications in plasma physics.
-// Copyright (C) 2021 Paulo Rodrigues.
+// Copyright (C) 2021-2022 Paulo Rodrigues and Manuel Assunção.
 
 // ::gyronimo:: is free software: you can redistribute it and/or modify
 // it under the terms of the GNU General Public License as published by
@@ -36,13 +36,10 @@
 IR3 contraction(const dIR3& dA, const IR3& B);
 template<contraction_index, contraction_index>
 IR3 contraction(const ddIR3& ddA, const IR3& B, const IR3& C);
-<<<<<<< HEAD
 template<contraction_index, contraction_index>
 ddIR3 contraction(const SM3& g, const ddIR3& ddA);
 template<contraction_index, contraction_index>
 ddIR3 contraction(const dIR3& dA, const ddIR3& ddB);
-=======
->>>>>>> eb19dd52
 template<contraction_index>
 dIR3 contraction(const dSM3& dA, const IR3& B);
 template<contraction_index, contraction_index>
