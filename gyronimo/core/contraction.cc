--- conflicted
+++ resolved
@@ -1,6 +1,6 @@
 // ::gyronimo:: - gyromotion for the people, by the people -
 // An object-oriented library for gyromotion applications in plasma physics.
-// Copyright (C) 2021 Paulo Rodrigues.
+// Copyright (C) 2021-2022 Paulo Rodrigues and Manuel Assunção.
 
 // ::gyronimo:: is free software: you can redistribute it and/or modify
 // it under the terms of the GNU General Public License as published by
@@ -153,7 +153,6 @@
   };
 }
 
-<<<<<<< HEAD
 //! One index contraction of `SM3` object and First index of `ddIR3` object.
 /*!
     Returns the object
@@ -259,8 +258,6 @@
   };
 }
 
-=======
->>>>>>> eb19dd52
 //! First-index contration of a `dSM3` object and a `IR3` vector.
 /*!
     Returns the object
