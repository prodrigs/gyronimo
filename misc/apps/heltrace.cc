// ::gyronimo:: - gyromotion for the people, by the people -
// An object-oriented library for gyromotion applications in plasma physics.
// Copyright (C) 2021-2023 Paulo Rodrigues.

// ::gyronimo:: is free software: you can redistribute it and/or modify
// it under the terms of the GNU General Public License as published by
// the Free Software Foundation, either version 3 of the License, or
// (at your option) any later version.

// ::gyronimo:: is distributed in the hope that it will be useful,
// but WITHOUT ANY WARRANTY; without even the implied warranty of
// MERCHANTABILITY or FITNESS FOR A PARTICULAR PURPOSE.  See the
// GNU General Public License for more details.

// You should have received a copy of the GNU General Public License
// along with ::gyronimo::.  If not, see <https://www.gnu.org/licenses/>.

// @heltrace.cc, this file is part of ::gyronimo::

// Command-line tool to print guiding-centre orbits in `HELENA` equilibria.
// External dependencies:
// - [argh](https://github.com/adishavit/argh), a minimalist argument handler.
// - [GSL](https://www.gnu.org/software/gsl), the GNU Scientific Library.
// - [boost](https://www.boost.org), the boost library.

#include <gyronimo/core/codata.hh>
#include <gyronimo/core/linspace.hh>
#include <gyronimo/dynamics/guiding_centre.hh>
#include <gyronimo/dynamics/odeint_adapter.hh>
#include <gyronimo/fields/equilibrium_helena.hh>
#include <gyronimo/interpolators/bicubic_gsl.hh>
#include <gyronimo/parsers/parser_helena.hh>
#include <gyronimo/version.hh>

#include <boost/math/tools/roots.hpp>
#include <boost/numeric/odeint/integrate/integrate_const.hpp>
#include <boost/numeric/odeint/stepper/runge_kutta4.hpp>

#include <argh.h>
#include <cmath>
#include <iostream>

void print_help() {
<<<<<<< HEAD
  std::cout << "heltrace, powered by gyronimo-v"
      << gyronimo::version_major << "." << gyronimo::version_minor << "."
      << gyronimo::version_patch << ".\n";
  std::cout <<
      "usage: heltrace [options] hmap\n";
  std::cout <<
      "reads an HELENA hmap and prints the required orbit to stdout.\n";
  std::cout << "options:\n";
  std::cout << "  -rhom=rrr      Axis density (in m_proton*1e19, default 1).\n";
  std::cout << "  -mass=mmm      Particle mass (in m_proton, default 1).\n";
  std::cout << "  -charge=qqq    Particle charge (in q_proton, default 1).\n";
  std::cout << "  -pphi=ppp      Pphi value (in eV.s, default 1).\n";
  std::cout << "  -energy=eee    Energy value (in eV, default 1).\n";
  std::cout << "  -lambda=lll    Lambda value, signed as Vpp (default +1).\n";
  std::cout << "  -tfinal=ttt    Time limit (in R0/Valfven, default 1).\n";
  std::cout << "  -nsamples=nnn  Number of orbit samples (default 512).\n";
=======
  std::cout << "heltrace, powered by ::gyronimo::v" << gyronimo::version_major
            << "." << gyronimo::version_minor << ".\n";
  std::string help_message =
      "usage: heltrace [options] helena_output_file\n"
      "reads an helena output file, prints guiding-centre orbit to stdout.\n"
      "options:\n"
      "  -rhom= Axis density (in m_proton*1e19, default 1).\n"
      "  -mass= Particle mass (in m_proton, default 1).\n"
      "  -pphi= Pphi value (in eV.s, default 1).\n"
      "  -charge=\n"
      "         Particle charge (in q_proton, default 1).\n"
      "  -energy=, -lambda=\n"
      "         Energy (eV) and lambda signed as v_parallel (default 1).\n"
      "  -tfinal=, -samples=\n"
      "         Time limit (lref/vref, default 1) and samples (default 512).\n"
      "  Note: lambda=magnetic_moment_si*B_axis_si/energy_si.\n";
  std::cout << help_message;
>>>>>>> c2a00847
  std::exit(0);
}

class orbit_observer {
 public:
  orbit_observer(
      double zstar, double vstar, const gyronimo::IR3field_c1* e,
      const gyronimo::guiding_centre* g)
      : zstar_(zstar), vstar_(vstar), eq_pointer_(e), gc_pointer_(g) {};
  void operator()(const gyronimo::guiding_centre::state& s, double t) {
    gyronimo::IR3 x = gc_pointer_->get_position(s);
    double v_parallel = gc_pointer_->get_vpp(s);
    double bphi = eq_pointer_->covariant_versor(x, t)[gyronimo::IR3::w];
    double flux = x[gyronimo::IR3::u] * x[gyronimo::IR3::u];
    std::cout << t << " " << x[gyronimo::IR3::u] << " " << x[gyronimo::IR3::v]
              << " " << x[gyronimo::IR3::w] << " " << v_parallel << " "
              << -zstar_ * flux + vstar_ * v_parallel * bphi << " "
              << gc_pointer_->energy_perpendicular(s, t) << " "
              << gc_pointer_->energy_parallel(s) << '\n';
  };
 private:
  double zstar_, vstar_;
  const gyronimo::IR3field_c1* eq_pointer_;
  const gyronimo::guiding_centre* gc_pointer_;
};

// Finds the radial position s = \sqrt{\Psi/\Psi_b} at the midplane.
/*
   The canonical toroidal momentum is
     P_phi = q_s A_\phi + m_s v_\parallel B_\phi/B,
   where
     \mathbf{B} = \nabla \phi \times \nabla \Psi + B_\phi \nabla \phi,
     \mathbf{B} = \nabla \times \mathbf{A} => A_\phi = - \Psi,
   and all variables are in SI units, except \Psi in Wb/rad. Writting P_\phi in
   eV.s and the energy E in eV, with e the electron charge, one gets:
     P_phi = - (q_s/e) \Psi +
         \sigma_\parallel b_\phi \sqrt{2 m_s (E/e) (1 - \Lambda B/B_0)}
   Function arguments:
   pphi: \P_\phi in eV.s;
   zstar: (q_s/e) \Psi_b, with \Psi_b the boundary flux, q_s the species charge;
   vdagger: \sqrt{2 m_s (E/e)}, with E in eV, m_s the species mass;
   lambda: \Lambda;
   vpp_sign: the name says it all;
   heq: reference to an HELENA equilibrium object;
*/
double get_initial_radial_position(
    double pphi, double zstar, double vdagger, double lambda, double vpp_sign,
    const gyronimo::equilibrium_helena& heq) {
  auto pphi_functional = [zstar, vdagger, lambda, vpp_sign, &heq](double s) {
    gyronimo::IR3 pos = {s, 0.0, 0.0};  // Assuming {s,chi,phi} coordinates!
    double Btilde = heq.magnitude(pos, 0.0);
    double bphi = heq.covariant_versor(pos, 0.0)[gyronimo::IR3::w];
    return -zstar * s * s +
        vpp_sign * vdagger * bphi * std::sqrt(1.0 - lambda * Btilde);
  };
  auto orbit = [&pphi_functional, pphi](double s) {
    return pphi_functional(s) - pphi;
  };
  auto s_grid = gyronimo::linspace<std::valarray<double>>(0.0, 1.0, 1024);
  auto bracketing_iterator = std::adjacent_find(
      std::begin(s_grid), std::end(s_grid),
      [&orbit](double x, double y) { return orbit(x) * orbit(y) < 0.0; });
  if (bracketing_iterator == std::end(s_grid)) {
    std::cout << "# orbit not crossing the low-field side midplane.\n"
              << "# try pphi in the range [" << pphi_functional(0.0) << ":"
              << pphi_functional(1.0) << "]\n";
    std::exit(1);
  }
  auto root_interval = boost::math::tools::bisect(
      [&orbit](double s) { return orbit(s); }, *bracketing_iterator,
      *(bracketing_iterator + 1),
      [](double a, double b) { return std::abs(b - a) < 1.0e-09; });
  return 0.5 * (root_interval.first + root_interval.second);
}

int main(int argc, char* argv[]) {
  auto command_line = argh::parser(argv);
  if (command_line[{"h", "help"}]) print_help();
  if (!command_line(1)) {  // the 1st non-option argument is the mapping file.
    std::cout << "heltrace: no helena mapping file provided; -h for help.\n";
    std::exit(1);
  }
  gyronimo::parser_helena hmap(command_line[1]);
<<<<<<< HEAD
  gyronimo::bicubic_gsl_factory ifactory(false,
      (hmap.is_symmetric() ? 0 : 9), (hmap.is_symmetric() ? 9 : 0));
  gyronimo::morphism_helena m(&hmap, &ifactory);
  gyronimo::metric_helena g(&m, &ifactory);
=======
  gyronimo::bicubic_gsl_factory ifactory(
      false, (hmap.is_symmetric() ? 0 : 9), (hmap.is_symmetric() ? 9 : 0));
  gyronimo::metric_helena g(&hmap, &ifactory);
>>>>>>> c2a00847
  gyronimo::equilibrium_helena heq(&g, &ifactory);

  double pphi, mass, rhom, charge, energy, lambda, tfinal;
  command_line("pphi", 1.0) >> pphi;  // pphi in eV.s.
  command_line("mass", 1.0) >> mass;  // m_proton units.
  command_line("rhom", 1.0) >> rhom;  // density in m_proton*1e19.
  command_line("charge", 1.0) >> charge;  // q_electron units.
  command_line("energy", 1.0) >> energy;  // energy in eV.
  command_line("lambda", 1.0) >> lambda;  // lambda is signed!
  command_line("tfinal", 1.0) >> tfinal;
  double vpp_sign = std::copysign(1.0, lambda);  // lambda carries vpp sign.
  lambda = std::abs(lambda);  // once vpp sign is stored, lambda turns unsigned.

  // Computes normalisation constants:
  double Valfven = heq.B0() /
      std::sqrt(gyronimo::codata::mu0 *
                (rhom * gyronimo::codata::m_proton * 1.e+19));
  double Ualfven = 0.5 * gyronimo::codata::m_proton * mass * Valfven * Valfven;
  double energySI = energy * gyronimo::codata::e;
  double Lref = heq.R0();

<<<<<<< HEAD
// Prints output header:
  std::cout << "# heltrace, powered by ::gyronimo:: v"
      << gyronimo::version_major << "." << gyronimo::version_minor << "."
      << gyronimo::version_patch << ".\n";
=======
  // Prints output header:
  std::cout << "# heltrace, powered by ::gyronimo::v" << gyronimo::version_major
            << "." << gyronimo::version_minor << ".\n";
>>>>>>> c2a00847
  std::cout << "# args: ";
  for (int i = 1; i < argc; i++) std::cout << argv[i] << " ";
  std::cout << std::endl;
  std::cout << "# l_ref = " << Lref << " [m];";
  std::cout << " v_alfven = " << Valfven << " [m/s];";
  std::cout << " u_alfven = " << Ualfven << " [J];";
  std::cout << " energy = " << energySI << " [J]." << '\n';
  std::cout << "# vars: t s chi phi vpar Pphi/e Eperp/Ealfven Epar/Ealfven\n";

  // Builds the guiding_centre object:
  gyronimo::guiding_centre gc(
<<<<<<< HEAD
      Lref, Valfven, charge/mass, lambda*energySI/Ualfven, &heq, nullptr);
=======
      Lref, Valfven, charge / mass, lambda * energySI / Ualfven, &heq);
>>>>>>> c2a00847

  // Computes the initial conditions from the supplied constants of motion:
  double zstar = charge * g.parser()->cpsurf() * heq.B0() * heq.R0() * heq.R0();
  double vstar =
      Valfven * mass * gyronimo::codata::m_proton / gyronimo::codata::e;
  double vdagger = vstar * std::sqrt(energySI / Ualfven);
  double initial_radial_position =
      get_initial_radial_position(pphi, zstar, vdagger, lambda, vpp_sign, heq);
  gyronimo::guiding_centre::state initial_state = gc.generate_state(
<<<<<<< HEAD
      {initial_radial_position, 0.0, 0.0}, energySI/Ualfven,
      (vpp_sign > 0 ?
        gyronimo::guiding_centre::plus : gyronimo::guiding_centre::minus), 0);
=======
      {initial_radial_position, 0.0, 0.0}, energySI / Ualfven,
      (vpp_sign > 0 ? gyronimo::guiding_centre::plus
                    : gyronimo::guiding_centre::minus));
>>>>>>> c2a00847

  // integrates for t in [0,tfinal], with dt=tfinal/nsamples, using RK4.
  std::cout.precision(16);
  std::cout.setf(std::ios::scientific);
  orbit_observer observer(zstar, vstar, &heq, &gc);
  std::size_t nsamples;
  command_line("samples", 512) >> nsamples;
  boost::numeric::odeint::runge_kutta4<gyronimo::guiding_centre::state>
      integration_algorithm;
  boost::numeric::odeint::integrate_const(
      integration_algorithm, gyronimo::odeint_adapter(&gc), initial_state, 0.0,
      tfinal, tfinal / nsamples, observer);

  return 0;
}<|MERGE_RESOLUTION|>--- conflicted
+++ resolved
@@ -41,26 +41,9 @@
 #include <iostream>
 
 void print_help() {
-<<<<<<< HEAD
-  std::cout << "heltrace, powered by gyronimo-v"
-      << gyronimo::version_major << "." << gyronimo::version_minor << "."
-      << gyronimo::version_patch << ".\n";
-  std::cout <<
-      "usage: heltrace [options] hmap\n";
-  std::cout <<
-      "reads an HELENA hmap and prints the required orbit to stdout.\n";
-  std::cout << "options:\n";
-  std::cout << "  -rhom=rrr      Axis density (in m_proton*1e19, default 1).\n";
-  std::cout << "  -mass=mmm      Particle mass (in m_proton, default 1).\n";
-  std::cout << "  -charge=qqq    Particle charge (in q_proton, default 1).\n";
-  std::cout << "  -pphi=ppp      Pphi value (in eV.s, default 1).\n";
-  std::cout << "  -energy=eee    Energy value (in eV, default 1).\n";
-  std::cout << "  -lambda=lll    Lambda value, signed as Vpp (default +1).\n";
-  std::cout << "  -tfinal=ttt    Time limit (in R0/Valfven, default 1).\n";
-  std::cout << "  -nsamples=nnn  Number of orbit samples (default 512).\n";
-=======
   std::cout << "heltrace, powered by ::gyronimo::v" << gyronimo::version_major
-            << "." << gyronimo::version_minor << ".\n";
+            << "." << gyronimo::version_minor << "." << gyronimo::version_patch
+            << ".\n";
   std::string help_message =
       "usage: heltrace [options] helena_output_file\n"
       "reads an helena output file, prints guiding-centre orbit to stdout.\n"
@@ -76,7 +59,6 @@
       "         Time limit (lref/vref, default 1) and samples (default 512).\n"
       "  Note: lambda=magnetic_moment_si*B_axis_si/energy_si.\n";
   std::cout << help_message;
->>>>>>> c2a00847
   std::exit(0);
 }
 
@@ -160,16 +142,10 @@
     std::exit(1);
   }
   gyronimo::parser_helena hmap(command_line[1]);
-<<<<<<< HEAD
-  gyronimo::bicubic_gsl_factory ifactory(false,
-      (hmap.is_symmetric() ? 0 : 9), (hmap.is_symmetric() ? 9 : 0));
-  gyronimo::morphism_helena m(&hmap, &ifactory);
-  gyronimo::metric_helena g(&m, &ifactory);
-=======
   gyronimo::bicubic_gsl_factory ifactory(
       false, (hmap.is_symmetric() ? 0 : 9), (hmap.is_symmetric() ? 9 : 0));
-  gyronimo::metric_helena g(&hmap, &ifactory);
->>>>>>> c2a00847
+  gyronimo::morphism_helena morph(&hmap, &ifactory);
+  gyronimo::metric_helena g(&morph, &ifactory);
   gyronimo::equilibrium_helena heq(&g, &ifactory);
 
   double pphi, mass, rhom, charge, energy, lambda, tfinal;
@@ -191,32 +167,22 @@
   double energySI = energy * gyronimo::codata::e;
   double Lref = heq.R0();
 
-<<<<<<< HEAD
-// Prints output header:
-  std::cout << "# heltrace, powered by ::gyronimo:: v"
-      << gyronimo::version_major << "." << gyronimo::version_minor << "."
-      << gyronimo::version_patch << ".\n";
-=======
   // Prints output header:
   std::cout << "# heltrace, powered by ::gyronimo::v" << gyronimo::version_major
-            << "." << gyronimo::version_minor << ".\n";
->>>>>>> c2a00847
+            << "." << gyronimo::version_minor << "." << gyronimo::version_patch
+            << ".\n";
   std::cout << "# args: ";
   for (int i = 1; i < argc; i++) std::cout << argv[i] << " ";
   std::cout << std::endl;
   std::cout << "# l_ref = " << Lref << " [m];";
   std::cout << " v_alfven = " << Valfven << " [m/s];";
   std::cout << " u_alfven = " << Ualfven << " [J];";
-  std::cout << " energy = " << energySI << " [J]." << '\n';
+  std::cout << " energy = " << energySI << " [J]." << "\n";
   std::cout << "# vars: t s chi phi vpar Pphi/e Eperp/Ealfven Epar/Ealfven\n";
 
   // Builds the guiding_centre object:
   gyronimo::guiding_centre gc(
-<<<<<<< HEAD
-      Lref, Valfven, charge/mass, lambda*energySI/Ualfven, &heq, nullptr);
-=======
-      Lref, Valfven, charge / mass, lambda * energySI / Ualfven, &heq);
->>>>>>> c2a00847
+      Lref, Valfven, charge / mass, lambda * energySI / Ualfven, &heq, nullptr);
 
   // Computes the initial conditions from the supplied constants of motion:
   double zstar = charge * g.parser()->cpsurf() * heq.B0() * heq.R0() * heq.R0();
@@ -226,15 +192,9 @@
   double initial_radial_position =
       get_initial_radial_position(pphi, zstar, vdagger, lambda, vpp_sign, heq);
   gyronimo::guiding_centre::state initial_state = gc.generate_state(
-<<<<<<< HEAD
-      {initial_radial_position, 0.0, 0.0}, energySI/Ualfven,
-      (vpp_sign > 0 ?
-        gyronimo::guiding_centre::plus : gyronimo::guiding_centre::minus), 0);
-=======
       {initial_radial_position, 0.0, 0.0}, energySI / Ualfven,
       (vpp_sign > 0 ? gyronimo::guiding_centre::plus
-                    : gyronimo::guiding_centre::minus));
->>>>>>> c2a00847
+                    : gyronimo::guiding_centre::minus), 0);
 
   // integrates for t in [0,tfinal], with dt=tfinal/nsamples, using RK4.
   std::cout.precision(16);
