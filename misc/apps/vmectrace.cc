--- conflicted
+++ resolved
@@ -1,10 +1,6 @@
 // ::gyronimo:: - gyromotion for the people, by the people -
 // An object-oriented library for gyromotion applications in plasma physics.
-<<<<<<< HEAD
-// Copyright (C) 2021-2023 Paulo Rodrigues.
-=======
-// Copyright (C) 2022 Jorge Ferreira and Paulo Rodrigues.
->>>>>>> c2a00847
+// Copyright (C) 2022-2023 Jorge Ferreira and Paulo Rodrigues.
 
 // ::gyronimo:: is free software: you can redistribute it and/or modify
 // it under the terms of the GNU General Public License as published by
@@ -46,26 +42,8 @@
 using namespace gyronimo;
 
 void print_help() {
-<<<<<<< HEAD
-  std::cout << "vmectrace, powered by gyronimo-v"
-      << gyronimo::version_major << "." << gyronimo::version_minor << "."
-      << gyronimo::version_patch << ".\n";
-  std::cout <<
-      "usage: vmectrace [options] vmap\n";
-  std::cout <<
-      "reads an VMEC vmap and prints the required orbit to stdout.\n";
-  std::cout << "options:\n";
-  std::cout << "  -rhom=rrr      Axis density (in m_proton*1e19, default 1).\n";
-  std::cout << "  -mass=mmm      Particle mass (in m_proton, default 1).\n";
-  std::cout << "  -charge=qqq    Particle charge (in q_proton, default 1).\n";
-  std::cout << "  -pphi=ppp      Pphi value (in eV.s, default 1).\n";
-  std::cout << "  -energy=eee    Energy value (in eV, default 1).\n";
-  std::cout << "  -lambda=lll    Lambda value, signed as Vpp (default +1).\n";
-  std::cout << "  -tfinal=ttt    Time limit (in R0/Valfven, default 1).\n";
-  std::cout << "  -nsamples=nnn  Number of orbit samples (default 512).\n";
-=======
-  std::cout << "vmectrace, powered by ::gyronimo::v" << gyronimo::version_major
-            << "." << gyronimo::version_minor << ".\n";
+  std::cout << "vmectrace, powered by ::gyronimo::v" << version_major
+            << "." << version_minor << "." << version_patch << ".\n";
   std::string help_message =
       "usage: vmectrace [options] vmec_netcdf_file\n"
       "reads a vmec output file, prints guiding-centre orbit to stdout.\n"
@@ -84,48 +62,17 @@
       "         Time limit (lref/vref, default 1) and samples (default 512).\n"
       "  Note: lambda=magnetic_moment_si*B_axis_si/energy_si.\n";
   std::cout << help_message;
->>>>>>> c2a00847
   std::exit(0);
 }
 
 class orbit_observer {
-<<<<<<< HEAD
-public:
-  orbit_observer(
-      double zstar, double vstar,
-      const gyronimo::equilibrium_vmec* e, const gyronimo::guiding_centre* g)
-    : zstar_(zstar), vstar_(vstar), eq_pointer_(e), gc_pointer_(g) {};
-  void operator()(const gyronimo::guiding_centre::state& s, double t) {
-    gyronimo::IR3 x = gc_pointer_->get_position(s);
-    double v_parallel = gc_pointer_->get_vpp(s);
-    double bphi = eq_pointer_->covariant_versor(x, t)[gyronimo::IR3::w];
-    double flux = x[gyronimo::IR3::u]*x[gyronimo::IR3::u];
-    // gyronimo::IR3 X = eq_pointer_->metric()->transform2cylindrical(x);
-    std::cout << t << " "
-        << x[gyronimo::IR3::u] << " "
-        << x[gyronimo::IR3::v] << " "
-        << x[gyronimo::IR3::w] << " "
-        << v_parallel << " "
-        << -zstar_*flux + vstar_*v_parallel*bphi << " "
-        << gc_pointer_->energy_perpendicular(s, t) << " "
-        << gc_pointer_->energy_parallel(s) << " ";
-        // << X[gyronimo::IR3::u] << " "
-        // << X[gyronimo::IR3::v] << " "
-        // << X[gyronimo::IR3::w] << "\n";
-  };
-private:
-  double zstar_, vstar_;
-  const gyronimo::equilibrium_vmec* eq_pointer_;
-  const gyronimo::guiding_centre* gc_pointer_;
-=======
  public:
   orbit_observer(const equilibrium_vmec* e, const guiding_centre* g)
       : eq_pointer_(e), gc_pointer_(g) {};
   void operator()(const guiding_centre::state& s, double t) {
     IR3 q = gc_pointer_->get_position(s);
-    IR3 c = eq_pointer_->metric()->transform2cylindrical(q);
-    double R = c[IR3::u], phi = c[IR3::v], z = c[IR3::w];
-    double x = R * std::cos(phi), y = R * std::sin(phi);
+    auto [R, z] = eq_pointer_->my_morphism()->get_rz(q);
+    double phi = q[IR3::v], x = R * std::cos(phi), y = R * std::sin(phi);
     std::cout << t << " " << q[IR3::u] << " " << q[IR3::v] << " " << q[IR3::w]
               << " " << gc_pointer_->energy_perpendicular(s, t) << " "
               << gc_pointer_->energy_parallel(s) << " " << x << " " << y << " "
@@ -134,7 +81,6 @@
  private:
   const equilibrium_vmec* eq_pointer_;
   const guiding_centre* gc_pointer_;
->>>>>>> c2a00847
 };
 
 int main(int argc, char* argv[]) {
@@ -144,25 +90,10 @@
     std::cout << "vmectrace: no vmec equilibrium file provided; -h for help.\n";
     std::exit(1);
   }
-<<<<<<< HEAD
-  gyronimo::parser_vmec vmap(command_line[1]);
-  gyronimo::cubic_gsl_factory ifactory;
-  gyronimo::morphism_vmec m(&vmap, &ifactory);
-  gyronimo::metric_vmec g(&m, &ifactory);
-  gyronimo::equilibrium_vmec veq(&g, &ifactory);
-
-// Reads parameters from the command line:
-  double pphi; command_line("pphi", 1.0) >> pphi;  // pphi in eV.s.
-  double mass; command_line("mass", 1.0) >> mass;  // m_proton units.
-  double rhom; command_line("rhom", 1.0) >> rhom;  // density in m_proton*1e19.
-  double charge; command_line("charge", 1.0) >> charge;  // q_electron units.
-  double energy; command_line("energy", 1.0) >> energy;  // energy in eV.
-  double lambda; command_line("lambda", 1.0) >> lambda;  // lambda is signed!
-  double Tfinal; command_line("tfinal", 1.0) >> Tfinal;
-=======
   cubic_gsl_factory ifactory;
   parser_vmec parser(command_line[1]);
-  metric_vmec g(&parser, &ifactory);
+  gyronimo::morphism_vmec morph(&parser, &ifactory);
+  gyronimo::metric_vmec g(&morph);
   equilibrium_vmec veq(&g, &ifactory);
 
   double flux, zeta, mass, lref, vref, theta, tfinal, charge, energy, lambda;
@@ -176,51 +107,19 @@
   command_line("charge", 1.0) >> charge;
   command_line("energy", 1.0) >> energy;
   command_line("lambda", 1.0) >> lambda;
->>>>>>> c2a00847
   double vpp_sign = std::copysign(1.0, lambda);  // lambda carries vpp sign.
   lambda = std::abs(lambda);  // once vpp sign is stored, lambda turns unsigned.
 
   double energy_ref = 0.5 * codata::m_proton * mass * vref * vref;
   double energy_si = energy * codata::e;
   guiding_centre gc(
-      lref, vref, charge / mass, lambda * energy_si / energy_ref, &veq);
+      lref, vref, charge / mass, lambda * energy_si / energy_ref, &veq, nullptr);
   guiding_centre::state initial_state = gc.generate_state(
       {flux, zeta, theta}, energy_si / energy_ref,
-      (vpp_sign > 0 ? guiding_centre::plus : guiding_centre::minus));
+      (vpp_sign > 0 ? guiding_centre::plus : guiding_centre::minus), 0);
 
-<<<<<<< HEAD
-// Prints output header:
-  std::cout << "# vmectrace, powered by ::gyronimo:: v"
-      << gyronimo::version_major << "." << gyronimo::version_minor << "."
-      << gyronimo::version_patch << ".\n";
-  std::cout << "# args: ";
-  for(int i = 1; i < argc; i++) std::cout << argv[i] << " ";
-  std::cout << std::endl;
-  std::cout << "# l_ref = " << Lref << " [m];";
-  std::cout << " v_alfven = " << Valfven << " [m/s];";
-  std::cout << " u_alfven = " << Ualfven << " [J];";
-  std::cout << " energy = " << energySI << " [J]." << "\n";
-  std::cout << "# vars: t s theta zeta vpar Pphi/e Eperp/Ealfven Epar/Ealfven R phi Z\n";
-
-// Builds the guiding_centre object:
-  gyronimo::guiding_centre gc(
-      Lref, Valfven, charge/mass, lambda*energySI/Ualfven, &veq, nullptr);
-
-// Computes the initial conditions from the supplied constants of motion:
-  double zstar = charge*g.parser()->cpsurf()*veq.B_0()*veq.R_0()*veq.R_0();
-  double vstar = Valfven*mass*gyronimo::codata::m_proton/gyronimo::codata::e;
-  double vdagger = vstar*std::sqrt(energySI/Ualfven);
-  double initial_radial_position =
-      get_initial_radial_position(pphi, zstar, vdagger, lambda, vpp_sign, veq);
-  gyronimo::guiding_centre::state initial_state = gc.generate_state(
-      {initial_radial_position, 0.0, 0.0}, energySI/Ualfven,
-      (vpp_sign > 0 ?
-        gyronimo::guiding_centre::plus : gyronimo::guiding_centre::minus), 0);
-
-// integrates for t in [0,Tfinal], with dt=Tfinal/nsamples, using RK4.
-=======
   std::cout << "# vmectrace, powered by ::gyronimo::v" << version_major << "."
-            << version_minor << ".\n";
+            << version_minor << " " << version_patch << ".\n";
   std::cout << "# args: ";
   for (int i = 1; i < argc; i++) std::cout << argv[i] << " ";
   std::cout << std::endl
@@ -230,7 +129,6 @@
   std::cout << "# vars: t flux zeta theta E_perp/E_ref E_parallel/E_ref x y "
                "z\n";
 
->>>>>>> c2a00847
   std::cout.precision(16);
   std::cout.setf(std::ios::scientific);
   size_t nsamples;
