// ::gyronimo:: - gyromotion for the people, by the people -
// An object-oriented library for gyromotion applications in plasma physics.
// Copyright (C) 2022-2023 Jorge Ferreira and Paulo Rodrigues.

// ::gyronimo:: is free software: you can redistribute it and/or modify
// it under the terms of the GNU General Public License as published by
// the Free Software Foundation, either version 3 of the License, or
// (at your option) any later version.

// ::gyronimo:: is distributed in the hope that it will be useful,
// but WITHOUT ANY WARRANTY; without even the implied warranty of
// MERCHANTABILITY or FITNESS FOR A PARTICULAR PURPOSE.  See the
// GNU General Public License for more details.

// You should have received a copy of the GNU General Public License
// along with ::gyronimo::.  If not, see <https://www.gnu.org/licenses/>.

// @vmecdump.cc, this file is part of ::gyronimo::

// Command-line tool to extract info from `VMEC` output files.
// External dependencies:
// - [argh](https://github.com/adishavit/argh), a minimalist argument handler.
// - [GSL](https://www.gnu.org/software/gsl), the GNU Scientific Library.
// - [boost](https://www.boost.org), the boost library.
// - [netcdf-c++4] (https://github.com/Unidata/netcdf-cxx4.git).

#include <gyronimo/core/linspace.hh>
<<<<<<< HEAD
#include <gyronimo/parsers/parser_vmec.hh>
#include <gyronimo/metrics/morphism_vmec.hh>
#include <gyronimo/metrics/metric_vmec.hh>
=======
>>>>>>> c2a00847
#include <gyronimo/fields/equilibrium_vmec.hh>
#include <gyronimo/interpolators/cubic_gsl.hh>
#include <gyronimo/metrics/metric_vmec.hh>
#include <gyronimo/parsers/parser_vmec.hh>
#include <gyronimo/version.hh>

#include <argh.h>
#include <cmath>
#include <iostream>
#include <numbers>
#include <string>

using namespace gyronimo;

void print_help() {
<<<<<<< HEAD
  std::cout << "vmecdump, powered by ::gyronimo:: v"
      << gyronimo::version_major << "." << gyronimo::version_minor << "."
      << gyronimo::version_patch << ".\n";
  std::cout <<
      "usage: vmecdump [options] vmec_netcdf_file\n";
  std::cout <<
      "reads a VMEC netcdf file and prints the required orbit to stdout.\n";
  std::cout << "options:\n";
  std::cout << "  -rphiz          Reads a {s, u, v} sequence from stdin and prints {R, phi, Z} to stdout.\n";
  std::cout << "  -surface        Reads a {s} sequence from stdin and prints surface{s}(theta,zeta) to stdout for the scalar field:\n";
  std::cout << "      -Bnorm             - magnitude of magnetic field (default option)\n";
  std::cout << "      -R                 - R coordinate\n";
  std::cout << "      -phi               - phi coordinate\n";
  std::cout << "      -Z                 - Z coordinate\n";
  std::cout << "      -jacobian          - jacobian of the metric\n";
//   std::cout << "      -jacobian_vmec     - jacobian of the metric (from vmec)\n";
  std::cout << "  -radius         Prints radial grid.\n";
  std::cout << "  -iota           Prints 'iota' profile.\n";
  std::cout << "  -q              Prints 'q' safety factor profile.\n";
  std::cout << "  -pressure       Prints 'pressure' profile.\n";
  std::cout << "  -python_format  Outputs profiles in python array format.\n";
  std::exit(0);
}

enum Scalar { R_cyl, phi_cyl, Z_cyl, Bnorm, Bnorm_vmec, jacobian/*, jacobian_vmec*/ };
typedef std::valarray<double> narray_type;
enum class Out_format {table, python};

int main(int argc, char* argv[]) {
  void debug(const gyronimo::parser_vmec&);
  void print_rphiz(const gyronimo::parser_vmec&, const gyronimo::interpolator1d_factory*);
  void print_surface(const Scalar, const gyronimo::parser_vmec&, 
                     const gyronimo::interpolator1d_factory*,
                     const int ntheta, const int nzeta);
  void print_surface(const Scalar, const gyronimo::parser_vmec&, const gyronimo::interpolator1d_factory*);
  void printNarray (const gyronimo::parser_vmec::narray_type&, 
                    const int, 
                    const std::string&,
                    const Out_format&);

  auto command_line = argh::parser(argv);
  if (command_line[{"h", "help"}]) print_help();
  if (!command_line(1)) {  // the 1st non-option argument is the VMEC file.
    std::cout << "vmecdump: no VMEC netcdf file provided; -h for help.\n";
    std::exit(1);
  }
  gyronimo::parser_vmec vmec(command_line[1]);
  gyronimo::cubic_gsl_factory ifactory;
 
 // Reads parameters from the command line:
  if (command_line["rphiz"]) {
    print_rphiz(vmec, &ifactory);
    std::exit(0);
  }
  if (command_line["surface"]) {
    int ntheta; command_line("ntheta", 128) >> ntheta;
    int nzeta; command_line("nzeta", 128) >> nzeta;
    Scalar scalar = Bnorm;
    if (command_line["Bnorm_vmec"]) scalar = Bnorm_vmec;
    if (command_line["R"]) scalar = R_cyl;
    if (command_line["Z"]) scalar = Z_cyl;
    if (command_line["jacobian"]) scalar = jacobian;
    // if (command_line["jacobian_vmec"]) scalar = jacobian_vmec;

    print_surface(scalar, vmec, &ifactory, ntheta, nzeta);
    std::exit(0);
  }
  double radius; command_line("radius", 1.0) >> radius;  // vmec normalized radius

  Out_format print_format = ((command_line["python_format"]) ? Out_format::python : Out_format::table);

  std::cout << "\n# VMEC equilibrium (" << command_line[1] << ")" << ::std::endl;
  std::cout << "# is axisymmetric?: " << (vmec.is_axisymmetric() ? "No" : "Yes") << std::endl;
  std::cout << "# radial grid size: " << vmec.ns() << std::endl;
  std::cout << "#       grid: rmin = " << vmec.rmin_surf() << ", rmax = " << vmec.rmax_surf() << std::endl;
  std::cout << "#         ns: " << vmec.ns() << ", ntor: " << vmec.ntor() << ", mpol: " << vmec.mpol() << std::endl;
  std::cout << "#        nfp: " << vmec.nfp() << std::endl;
  std::cout << "#     signgs: " << vmec.signgs() << std::endl;
  std::cout << "#      B_mag: " << vmec.B_0() << " [T]" << std::endl;
  std::cout << "#      R_mag: " << vmec.R_0() << " [m]" << std::endl;
  std::cout << "#      F_mag: " << vmec.rbtor0() << " [m.T]" << std::endl;
  std::cout << "#    a_minor: " << vmec.Aminor() << " [m]" << std::endl;
  std::cout << "#       Rgeo: " << vmec.Rmajor() << " [m]" << std::endl;
  std::cout << "# tot.volume: " << vmec.volume() << " [m^3]" << std::endl;
  std::cout << "#_________________________________________________________\n" << std::endl;
   
  if (command_line["radius"]) printNarray(vmec.radius(), 4, "radius", print_format);
  if (command_line["iota"]) printNarray(vmec.iotaf(), 4, "iota", print_format);
  if (command_line["q"]) printNarray(vmec.q(), 4, "q", print_format);
  if (command_line["pressure"]) printNarray(vmec.pres(), 4, "pressure", print_format);
  if (command_line[{"debug"}]) debug(vmec);
=======
  std::cout << "vmecdump, powered by ::gyronimo::v" << gyronimo::version_major
            << "." << gyronimo::version_minor << ".\n";
  std::string help_message =
      "usage: vmecdump [options] vmec_netcdf_file\n"
      "reads a vmec output file, prints required information to stdout.\n"
      "options:\n"
      "  -info  Prints general info about the equilibrium.\n"
      "  -prof  Prints the radial grid, iota, and pressure profiles.\n"
      "  -rphiz Reads u v w triplets from stdin, prints R phi Z to stdout.\n"
      "  -surface [options] [scalar-field, scalar-field,...]\n"
      "         Reads a u sequence from stdin, prints required scalar fields\n"
      "         along the corresponding flux surface, ordered as below:\n"
      "         -r, -z, -phi\n"
      "                Any of the R/Z/phi coordinates.\n"
      "         -jac   Metric jacobian, by metric_covariant::jacobian().\n"
//    "         -jac-vmec\n"
//    "                Native metric jacobian, via vmec output.\n"
      "         -b     B magnitude, by IR3field::magnitude() (default).\n"
//    "         -b-vmec\n"
//    "                Native B magnitude, via vmec output.\n"
      "         Available options:\n"
      "         -python\n"
      "                Output in python array format (default table).\n"
      "         -nzeta=n, -ntheta=n\n"
      "                Sets surface sampling rate (default 75).\n";
  std::cout << help_message;
  std::exit(0);
}

void print_info(const parser_vmec& vmec) {
  std::cout << "axisymmetric: " << (vmec.is_axisymmetric() ? "yes\n" : "no\n");
  std::cout << "fieldperiods: " << vmec.nfp() << '\n';
  std::cout << "     nradial: " << vmec.ns() << '\n';
  std::cout << "        ntor: " << vmec.ntor() << '\n';
  std::cout << "        mpol: " << vmec.mpol() << '\n';
  std::cout << "      signgs: " << vmec.signgs() << '\n';
  std::cout << "       B_mag: " << vmec.B0() << " [T]" << '\n';
  std::cout << "       R_mag: " << vmec.R0() << " [m]" << '\n';
  std::cout << "       F_mag: " << vmec.rbtor0() << " [m.T]" << '\n';
  std::cout << "       R_geo: " << vmec.rmajor() << " [m]" << '\n';
  std::cout << "     a_minor: " << vmec.aminor() << " [m]" << '\n';
  std::cout << "      volume: " << vmec.volume() << " [m^3]" << '\n';
}
>>>>>>> c2a00847

void print_profiles(const parser_vmec& vmec) {
  for (size_t i = 0; i < vmec.ns(); i++)
    std::cout << vmec.sgrid()[i] << " " << vmec.iotaf()[i] << " "
              << vmec.pres()[i] << '\n';
}

void print_rphiz(
    const parser_vmec& vmap, const interpolator1d_factory* ifactory) {
  dblock_adapter u_range(vmap.sgrid());
  interpolator1d** Rmnc = new interpolator1d*[vmap.xm().size()];
  interpolator1d** Zmns = new interpolator1d*[vmap.xm().size()];
  for (size_t i = 0; i < vmap.xm().size(); i++) {
    std::slice u_slice(i, u_range.size(), vmap.xm().size());
    std::valarray<double> rmnc_i = (vmap.rmnc())[u_slice];
    Rmnc[i] = ifactory->interpolate_data(u_range, dblock_adapter(rmnc_i));
    std::valarray<double> zmns_i = (vmap.zmns())[u_slice];
    Zmns[i] = ifactory->interpolate_data(u_range, dblock_adapter(zmns_i));
  };
  double u, v, w;
  while (std::cin >> u >> v >> w) {
    double R = 0.0, Z = 0.0;
    for (size_t i = 0; auto m : vmap.xm()) {
      double n = vmap.xn()[i];
      R += (*Rmnc[i])(u)*std::cos(m * w - n * v);
      Z += (*Zmns[i])(u)*std::sin(m * w - n * v);
      i++;
    }
    std::cout << R << " " << v << " " << Z << "\n";
  };
}

<<<<<<< HEAD
// print surface in theta, zeta
void print_surface(const Scalar scalar,
                   const gyronimo::parser_vmec& vmap, 
                   const gyronimo::interpolator1d_factory *ifactory,
                   const int ntheta, const int nzeta) {

  gyronimo::morphism_vmec m(&vmap, ifactory);
  gyronimo::metric_vmec g(&m, ifactory);
  gyronimo::equilibrium_vmec veq(&g, ifactory);
  gyronimo::dblock_adapter s_range(vmap.radius());
  gyronimo::interpolator1d **Rmnc = new gyronimo::interpolator1d* [vmap.xm().size()];
  gyronimo::interpolator1d **Zmns = new gyronimo::interpolator1d* [vmap.xm().size()];
  for(size_t i=0; i<vmap.xm().size(); i++) {
      std::slice s_cut (i, s_range.size(), vmap.xm().size());
      std::valarray<double> rmnc_i = (vmap.rmnc())[s_cut];
      Rmnc[i] = ifactory->interpolate_data(s_range, gyronimo::dblock_adapter(rmnc_i));
      std::valarray<double> zmns_i = (vmap.zmns())[s_cut];
      Zmns[i] = ifactory->interpolate_data(s_range, gyronimo::dblock_adapter(zmns_i));
  };
  double u;
  gyronimo::dblock_adapter theta_range(gyronimo::linspace<narray_type>(0.0, 2*std::numbers::pi, ntheta));
  gyronimo::dblock_adapter zeta_range(gyronimo::linspace<narray_type>(0.0, 2*std::numbers::pi, nzeta));
  std::cout.precision(16);
  std::cout.setf(std::ios::scientific);
  while (std::cin >> u ) {
    for(double w: theta_range) {
      for(auto j=0; double v: zeta_range) {
        double R = 0.0, Z = 0.0;
        for (size_t i = 0; i < vmap.xm().size(); i++) {  
          double m = vmap.xm()[i]; double n = vmap.xn()[i];
          R+= (*Rmnc[i])(u) * std::cos( m*w - n*v ); 
          Z+= (*Zmns[i])(u) * std::sin( m*w - n*v );
        }
        const gyronimo::IR3 p = {u,v,w};  // {s, zeta, theta}
        switch(scalar)
        {
          case Bnorm: std::cout << veq.magnitude(p, 0.0); break;
          case Bnorm_vmec: std::cout << veq.magnitude_vmec(p, 0.0); break;
          case R_cyl: std::cout << R ; break;
          case Z_cyl: std::cout << Z ; break;
          case jacobian: std::cout << g.jacobian(p); break;
        //   case jacobian_vmec: std::cout << g.jacobian_vmec(p); break;
        }
        if(++j < nzeta) std::cout << " ";
=======
void print_surface(
    const parser_vmec& vmap, const interpolator1d_factory* ifactory,
    const argh::parser& command_line) {
  metric_vmec g(&vmap, ifactory);
  equilibrium_vmec veq(&g, ifactory);
  size_t nzeta, ntheta;
  command_line("nzeta", 75) >> nzeta;
  command_line("ntheta", 75) >> ntheta;
  auto zeta_range =
      linspace<parser_vmec::narray_type>(0.0, 2 * std::numbers::pi, nzeta);
  auto theta_range =
      linspace<parser_vmec::narray_type>(0.0, 2 * std::numbers::pi, ntheta);
  double u;
  while (std::cin >> u) {
    if (u <= 0.0 || u > 1.0) continue;  // ignores invalid s values.
    for (double w : theta_range) {
      for (double v : zeta_range) {
        const IR3 position = {u, v, w};
        IR3 cyl = veq.metric()->transform2cylindrical(position);
        double R = cyl[IR3::u], phi = cyl[IR3::v], z = cyl[IR3::w];
        double x = R * std::cos(phi), y = R * std::sin(phi);
        if (!command_line["python"])
          std::cout << x << " " << y << " " << z << " ";
        if (command_line["r"]) std::cout << R << " ";
        if (command_line["z"]) std::cout << z << " ";
        if (command_line["phi"]) std::cout << phi << " ";
        if (command_line["jac"]) std::cout << g.jacobian(position) << " ";
//      if (command_line["jac-vmec"])
//        std::cout << g.jacobian_vmec(position) << " ";
        if (command_line["b"]) std::cout << veq.magnitude(position, 0.0) << " ";
//      if (command_line["b-vmec"])
//        std::cout << veq.magnitude_vmec(position, 0.0) << " ";
        if (!command_line["python"]) std::cout << '\n';
        else if (v < 2 * std::numbers::pi) std::cout << " ";
>>>>>>> c2a00847
      }
      std::cout << std::endl;
    }
  }
}

<<<<<<< HEAD
void debug(const gyronimo::parser_vmec& vmec ) {
  auto print_format = Out_format::python;
  double u, v, w;
  std::cin >> u >> v >> w;
  gyronimo::IR3 x {u, v, w};
  gyronimo::cubic_gsl_factory ifactory;
  gyronimo::morphism_vmec m(&vmec, &ifactory);
  gyronimo::metric_vmec g(&m, &ifactory);
  auto metric_at_x = g(x);
  auto dmetric_at_x = g.del(x);
  auto jacobian_at_x = g.jacobian(x);
//   auto J_at_x = g.jacobian_vmec(x);
  gyronimo::equilibrium_vmec veq(&g, &ifactory);
  auto B_at_x = veq.contravariant(x, 0.0);
  auto norm_b = veq.magnitude(x, 0.0);
  auto d_i_B_at_x = veq.del_contravariant(x, 0.0);
  std::cout << "x = ("
        << x[gyronimo::IR3::u] << ", "
        << x[gyronimo::IR3::v] << ", "
        << x[gyronimo::IR3::w] << ") "
        << std::endl;
  std::cout << "g = ["
        << metric_at_x[gyronimo::SM3::uu] << ", "
        << metric_at_x[gyronimo::SM3::uv] << ", "
        << metric_at_x[gyronimo::SM3::uw] << ", "
        << metric_at_x[gyronimo::SM3::vv] << ", "
        << metric_at_x[gyronimo::SM3::vw] << ", "
        << metric_at_x[gyronimo::SM3::ww] << "] "
        << std::endl;
  std::cout << "dg = ["
      << dmetric_at_x[gyronimo::dSM3::uuu] << ", "
      << dmetric_at_x[gyronimo::dSM3::uuv] << ", "
      << dmetric_at_x[gyronimo::dSM3::uuw] << ", "
      << dmetric_at_x[gyronimo::dSM3::uvu] << ", "
      << dmetric_at_x[gyronimo::dSM3::uvv] << ", "
      << dmetric_at_x[gyronimo::dSM3::uvw] << ", "
      << dmetric_at_x[gyronimo::dSM3::uwu] << ", "
      << dmetric_at_x[gyronimo::dSM3::uwv] << ", "
      << dmetric_at_x[gyronimo::dSM3::uww] << ", "
      << dmetric_at_x[gyronimo::dSM3::vvu] << ", "
      << dmetric_at_x[gyronimo::dSM3::vvv] << ", "
      << dmetric_at_x[gyronimo::dSM3::vvw] << ", "
      << dmetric_at_x[gyronimo::dSM3::vwu] << ", "
      << dmetric_at_x[gyronimo::dSM3::vwv] << ", "
      << dmetric_at_x[gyronimo::dSM3::vww] << ", "
      << dmetric_at_x[gyronimo::dSM3::wwu] << ", "
      << dmetric_at_x[gyronimo::dSM3::wwv] << ", "
      << dmetric_at_x[gyronimo::dSM3::www] << "] "
      << std::endl;
  std::cout << "J = " << jacobian_at_x << std::endl;
//   std::cout << "J (vmec)= " << J_at_x << std::endl;
  std::cout << "B = ("
        << B_at_x[gyronimo::IR3::u] << ", "
        << B_at_x[gyronimo::IR3::v] << ", "
        << B_at_x[gyronimo::IR3::w] << ") "
        << std::endl;
  std::cout << "norm_B = " << norm_b << std::endl;
  std::cout << "dB = ("
        << B_at_x[gyronimo::dIR3::uu] << ", "
        << B_at_x[gyronimo::dIR3::uv] << ", "
        << B_at_x[gyronimo::dIR3::uw] << ", "
        << B_at_x[gyronimo::dIR3::vu] << ", "
        << B_at_x[gyronimo::dIR3::vv] << ", "
        << B_at_x[gyronimo::dIR3::vw] << ", "
        << B_at_x[gyronimo::dIR3::wu] << ", "
        << B_at_x[gyronimo::dIR3::wv] << ", "        
        << B_at_x[gyronimo::dIR3::ww] << ") "
        << std::endl;
  std::cout << "cpsurf = " << vmec.cpsurf() << std::endl;
  printNarray(vmec.xm(), 4, "xm", print_format);
  printNarray(vmec.xn(), 4, "xn", print_format);
  printNarray(vmec.xm_nyq(), 4, "xm_nyq", print_format);
  printNarray(vmec.xn_nyq(), 4, "xn_nyq", print_format);
  printNarray(vmec.rmnc(), 4, "rmnc", print_format);
  printNarray(vmec.zmns(), 4, "zmns", print_format);
  printNarray(vmec.rmnc(), 4, "rmnc", print_format);
  printNarray(vmec.gmnc(), 4, "gmnc", print_format);
  printNarray(vmec.bmnc(), 4, "bmnc", print_format);
  printNarray(vmec.lmns(), 4, "lmns", print_format);
=======
int main(int argc, char* argv[]) {
  auto command_line = argh::parser(argv);
  if (command_line[{"h", "help"}]) print_help();
  if (!command_line(1)) {  // the 1st non-option argument is the vmec file.
    std::cout << "vmecdump: no vmec_netcdf file provided; -h for help.\n";
    std::exit(1);
  }
  parser_vmec vmec(command_line[1]);
  cubic_gsl_factory ifactory;
  if (command_line["info"]) print_info(vmec);
  if (command_line["prof"]) print_profiles(vmec);
  std::cout.precision(16);
  std::cout.setf(std::ios::scientific);
  if (command_line["rphiz"]) print_rphiz(vmec, &ifactory);
  if (command_line["surface"]) print_surface(vmec, &ifactory, command_line);
  return 0;
>>>>>>> c2a00847
}<|MERGE_RESOLUTION|>--- conflicted
+++ resolved
@@ -25,12 +25,6 @@
 // - [netcdf-c++4] (https://github.com/Unidata/netcdf-cxx4.git).
 
 #include <gyronimo/core/linspace.hh>
-<<<<<<< HEAD
-#include <gyronimo/parsers/parser_vmec.hh>
-#include <gyronimo/metrics/morphism_vmec.hh>
-#include <gyronimo/metrics/metric_vmec.hh>
-=======
->>>>>>> c2a00847
 #include <gyronimo/fields/equilibrium_vmec.hh>
 #include <gyronimo/interpolators/cubic_gsl.hh>
 #include <gyronimo/metrics/metric_vmec.hh>
@@ -46,101 +40,9 @@
 using namespace gyronimo;
 
 void print_help() {
-<<<<<<< HEAD
-  std::cout << "vmecdump, powered by ::gyronimo:: v"
-      << gyronimo::version_major << "." << gyronimo::version_minor << "."
-      << gyronimo::version_patch << ".\n";
-  std::cout <<
-      "usage: vmecdump [options] vmec_netcdf_file\n";
-  std::cout <<
-      "reads a VMEC netcdf file and prints the required orbit to stdout.\n";
-  std::cout << "options:\n";
-  std::cout << "  -rphiz          Reads a {s, u, v} sequence from stdin and prints {R, phi, Z} to stdout.\n";
-  std::cout << "  -surface        Reads a {s} sequence from stdin and prints surface{s}(theta,zeta) to stdout for the scalar field:\n";
-  std::cout << "      -Bnorm             - magnitude of magnetic field (default option)\n";
-  std::cout << "      -R                 - R coordinate\n";
-  std::cout << "      -phi               - phi coordinate\n";
-  std::cout << "      -Z                 - Z coordinate\n";
-  std::cout << "      -jacobian          - jacobian of the metric\n";
-//   std::cout << "      -jacobian_vmec     - jacobian of the metric (from vmec)\n";
-  std::cout << "  -radius         Prints radial grid.\n";
-  std::cout << "  -iota           Prints 'iota' profile.\n";
-  std::cout << "  -q              Prints 'q' safety factor profile.\n";
-  std::cout << "  -pressure       Prints 'pressure' profile.\n";
-  std::cout << "  -python_format  Outputs profiles in python array format.\n";
-  std::exit(0);
-}
-
-enum Scalar { R_cyl, phi_cyl, Z_cyl, Bnorm, Bnorm_vmec, jacobian/*, jacobian_vmec*/ };
-typedef std::valarray<double> narray_type;
-enum class Out_format {table, python};
-
-int main(int argc, char* argv[]) {
-  void debug(const gyronimo::parser_vmec&);
-  void print_rphiz(const gyronimo::parser_vmec&, const gyronimo::interpolator1d_factory*);
-  void print_surface(const Scalar, const gyronimo::parser_vmec&, 
-                     const gyronimo::interpolator1d_factory*,
-                     const int ntheta, const int nzeta);
-  void print_surface(const Scalar, const gyronimo::parser_vmec&, const gyronimo::interpolator1d_factory*);
-  void printNarray (const gyronimo::parser_vmec::narray_type&, 
-                    const int, 
-                    const std::string&,
-                    const Out_format&);
-
-  auto command_line = argh::parser(argv);
-  if (command_line[{"h", "help"}]) print_help();
-  if (!command_line(1)) {  // the 1st non-option argument is the VMEC file.
-    std::cout << "vmecdump: no VMEC netcdf file provided; -h for help.\n";
-    std::exit(1);
-  }
-  gyronimo::parser_vmec vmec(command_line[1]);
-  gyronimo::cubic_gsl_factory ifactory;
- 
- // Reads parameters from the command line:
-  if (command_line["rphiz"]) {
-    print_rphiz(vmec, &ifactory);
-    std::exit(0);
-  }
-  if (command_line["surface"]) {
-    int ntheta; command_line("ntheta", 128) >> ntheta;
-    int nzeta; command_line("nzeta", 128) >> nzeta;
-    Scalar scalar = Bnorm;
-    if (command_line["Bnorm_vmec"]) scalar = Bnorm_vmec;
-    if (command_line["R"]) scalar = R_cyl;
-    if (command_line["Z"]) scalar = Z_cyl;
-    if (command_line["jacobian"]) scalar = jacobian;
-    // if (command_line["jacobian_vmec"]) scalar = jacobian_vmec;
-
-    print_surface(scalar, vmec, &ifactory, ntheta, nzeta);
-    std::exit(0);
-  }
-  double radius; command_line("radius", 1.0) >> radius;  // vmec normalized radius
-
-  Out_format print_format = ((command_line["python_format"]) ? Out_format::python : Out_format::table);
-
-  std::cout << "\n# VMEC equilibrium (" << command_line[1] << ")" << ::std::endl;
-  std::cout << "# is axisymmetric?: " << (vmec.is_axisymmetric() ? "No" : "Yes") << std::endl;
-  std::cout << "# radial grid size: " << vmec.ns() << std::endl;
-  std::cout << "#       grid: rmin = " << vmec.rmin_surf() << ", rmax = " << vmec.rmax_surf() << std::endl;
-  std::cout << "#         ns: " << vmec.ns() << ", ntor: " << vmec.ntor() << ", mpol: " << vmec.mpol() << std::endl;
-  std::cout << "#        nfp: " << vmec.nfp() << std::endl;
-  std::cout << "#     signgs: " << vmec.signgs() << std::endl;
-  std::cout << "#      B_mag: " << vmec.B_0() << " [T]" << std::endl;
-  std::cout << "#      R_mag: " << vmec.R_0() << " [m]" << std::endl;
-  std::cout << "#      F_mag: " << vmec.rbtor0() << " [m.T]" << std::endl;
-  std::cout << "#    a_minor: " << vmec.Aminor() << " [m]" << std::endl;
-  std::cout << "#       Rgeo: " << vmec.Rmajor() << " [m]" << std::endl;
-  std::cout << "# tot.volume: " << vmec.volume() << " [m^3]" << std::endl;
-  std::cout << "#_________________________________________________________\n" << std::endl;
-   
-  if (command_line["radius"]) printNarray(vmec.radius(), 4, "radius", print_format);
-  if (command_line["iota"]) printNarray(vmec.iotaf(), 4, "iota", print_format);
-  if (command_line["q"]) printNarray(vmec.q(), 4, "q", print_format);
-  if (command_line["pressure"]) printNarray(vmec.pres(), 4, "pressure", print_format);
-  if (command_line[{"debug"}]) debug(vmec);
-=======
   std::cout << "vmecdump, powered by ::gyronimo::v" << gyronimo::version_major
-            << "." << gyronimo::version_minor << ".\n";
+            << "." << gyronimo::version_minor << "."
+            << gyronimo::version_patch << ".\n";
   std::string help_message =
       "usage: vmecdump [options] vmec_netcdf_file\n"
       "reads a vmec output file, prints required information to stdout.\n"
@@ -152,13 +54,9 @@
       "         Reads a u sequence from stdin, prints required scalar fields\n"
       "         along the corresponding flux surface, ordered as below:\n"
       "         -r, -z, -phi\n"
-      "                Any of the R/Z/phi coordinates.\n"
-      "         -jac   Metric jacobian, by metric_covariant::jacobian().\n"
-//    "         -jac-vmec\n"
-//    "                Native metric jacobian, via vmec output.\n"
-      "         -b     B magnitude, by IR3field::magnitude() (default).\n"
-//    "         -b-vmec\n"
-//    "                Native B magnitude, via vmec output.\n"
+      "                Any of the r/z/phi coordinates.\n"
+      "         -jac   Metric jacobian.\n"
+      "         -b     field magnitude, by IR3field::magnitude().\n"
       "         Available options:\n"
       "         -python\n"
       "                Output in python array format (default table).\n"
@@ -182,7 +80,6 @@
   std::cout << "     a_minor: " << vmec.aminor() << " [m]" << '\n';
   std::cout << "      volume: " << vmec.volume() << " [m^3]" << '\n';
 }
->>>>>>> c2a00847
 
 void print_profiles(const parser_vmec& vmec) {
   for (size_t i = 0; i < vmec.ns(); i++)
@@ -215,56 +112,11 @@
   };
 }
 
-<<<<<<< HEAD
-// print surface in theta, zeta
-void print_surface(const Scalar scalar,
-                   const gyronimo::parser_vmec& vmap, 
-                   const gyronimo::interpolator1d_factory *ifactory,
-                   const int ntheta, const int nzeta) {
-
-  gyronimo::morphism_vmec m(&vmap, ifactory);
-  gyronimo::metric_vmec g(&m, ifactory);
-  gyronimo::equilibrium_vmec veq(&g, ifactory);
-  gyronimo::dblock_adapter s_range(vmap.radius());
-  gyronimo::interpolator1d **Rmnc = new gyronimo::interpolator1d* [vmap.xm().size()];
-  gyronimo::interpolator1d **Zmns = new gyronimo::interpolator1d* [vmap.xm().size()];
-  for(size_t i=0; i<vmap.xm().size(); i++) {
-      std::slice s_cut (i, s_range.size(), vmap.xm().size());
-      std::valarray<double> rmnc_i = (vmap.rmnc())[s_cut];
-      Rmnc[i] = ifactory->interpolate_data(s_range, gyronimo::dblock_adapter(rmnc_i));
-      std::valarray<double> zmns_i = (vmap.zmns())[s_cut];
-      Zmns[i] = ifactory->interpolate_data(s_range, gyronimo::dblock_adapter(zmns_i));
-  };
-  double u;
-  gyronimo::dblock_adapter theta_range(gyronimo::linspace<narray_type>(0.0, 2*std::numbers::pi, ntheta));
-  gyronimo::dblock_adapter zeta_range(gyronimo::linspace<narray_type>(0.0, 2*std::numbers::pi, nzeta));
-  std::cout.precision(16);
-  std::cout.setf(std::ios::scientific);
-  while (std::cin >> u ) {
-    for(double w: theta_range) {
-      for(auto j=0; double v: zeta_range) {
-        double R = 0.0, Z = 0.0;
-        for (size_t i = 0; i < vmap.xm().size(); i++) {  
-          double m = vmap.xm()[i]; double n = vmap.xn()[i];
-          R+= (*Rmnc[i])(u) * std::cos( m*w - n*v ); 
-          Z+= (*Zmns[i])(u) * std::sin( m*w - n*v );
-        }
-        const gyronimo::IR3 p = {u,v,w};  // {s, zeta, theta}
-        switch(scalar)
-        {
-          case Bnorm: std::cout << veq.magnitude(p, 0.0); break;
-          case Bnorm_vmec: std::cout << veq.magnitude_vmec(p, 0.0); break;
-          case R_cyl: std::cout << R ; break;
-          case Z_cyl: std::cout << Z ; break;
-          case jacobian: std::cout << g.jacobian(p); break;
-        //   case jacobian_vmec: std::cout << g.jacobian_vmec(p); break;
-        }
-        if(++j < nzeta) std::cout << " ";
-=======
 void print_surface(
     const parser_vmec& vmap, const interpolator1d_factory* ifactory,
     const argh::parser& command_line) {
-  metric_vmec g(&vmap, ifactory);
+  morphism_vmec morph(&vmap, ifactory);
+  metric_vmec g(&morph);
   equilibrium_vmec veq(&g, ifactory);
   size_t nzeta, ntheta;
   command_line("nzeta", 75) >> nzeta;
@@ -278,111 +130,24 @@
     if (u <= 0.0 || u > 1.0) continue;  // ignores invalid s values.
     for (double w : theta_range) {
       for (double v : zeta_range) {
-        const IR3 position = {u, v, w};
-        IR3 cyl = veq.metric()->transform2cylindrical(position);
-        double R = cyl[IR3::u], phi = cyl[IR3::v], z = cyl[IR3::w];
-        double x = R * std::cos(phi), y = R * std::sin(phi);
+        const IR3 q = {u, v, w};
+        auto [R, z] = morph.get_rz(q);
+        double phi = v, x = R * std::cos(phi), y = R * std::sin(phi);
         if (!command_line["python"])
           std::cout << x << " " << y << " " << z << " ";
         if (command_line["r"]) std::cout << R << " ";
         if (command_line["z"]) std::cout << z << " ";
         if (command_line["phi"]) std::cout << phi << " ";
-        if (command_line["jac"]) std::cout << g.jacobian(position) << " ";
-//      if (command_line["jac-vmec"])
-//        std::cout << g.jacobian_vmec(position) << " ";
-        if (command_line["b"]) std::cout << veq.magnitude(position, 0.0) << " ";
-//      if (command_line["b-vmec"])
-//        std::cout << veq.magnitude_vmec(position, 0.0) << " ";
+        if (command_line["jac"]) std::cout << g.jacobian(q) << " ";
+        if (command_line["b"]) std::cout << veq.magnitude(q, 0.0) << " ";
         if (!command_line["python"]) std::cout << '\n';
         else if (v < 2 * std::numbers::pi) std::cout << " ";
->>>>>>> c2a00847
       }
       std::cout << std::endl;
     }
   }
 }
 
-<<<<<<< HEAD
-void debug(const gyronimo::parser_vmec& vmec ) {
-  auto print_format = Out_format::python;
-  double u, v, w;
-  std::cin >> u >> v >> w;
-  gyronimo::IR3 x {u, v, w};
-  gyronimo::cubic_gsl_factory ifactory;
-  gyronimo::morphism_vmec m(&vmec, &ifactory);
-  gyronimo::metric_vmec g(&m, &ifactory);
-  auto metric_at_x = g(x);
-  auto dmetric_at_x = g.del(x);
-  auto jacobian_at_x = g.jacobian(x);
-//   auto J_at_x = g.jacobian_vmec(x);
-  gyronimo::equilibrium_vmec veq(&g, &ifactory);
-  auto B_at_x = veq.contravariant(x, 0.0);
-  auto norm_b = veq.magnitude(x, 0.0);
-  auto d_i_B_at_x = veq.del_contravariant(x, 0.0);
-  std::cout << "x = ("
-        << x[gyronimo::IR3::u] << ", "
-        << x[gyronimo::IR3::v] << ", "
-        << x[gyronimo::IR3::w] << ") "
-        << std::endl;
-  std::cout << "g = ["
-        << metric_at_x[gyronimo::SM3::uu] << ", "
-        << metric_at_x[gyronimo::SM3::uv] << ", "
-        << metric_at_x[gyronimo::SM3::uw] << ", "
-        << metric_at_x[gyronimo::SM3::vv] << ", "
-        << metric_at_x[gyronimo::SM3::vw] << ", "
-        << metric_at_x[gyronimo::SM3::ww] << "] "
-        << std::endl;
-  std::cout << "dg = ["
-      << dmetric_at_x[gyronimo::dSM3::uuu] << ", "
-      << dmetric_at_x[gyronimo::dSM3::uuv] << ", "
-      << dmetric_at_x[gyronimo::dSM3::uuw] << ", "
-      << dmetric_at_x[gyronimo::dSM3::uvu] << ", "
-      << dmetric_at_x[gyronimo::dSM3::uvv] << ", "
-      << dmetric_at_x[gyronimo::dSM3::uvw] << ", "
-      << dmetric_at_x[gyronimo::dSM3::uwu] << ", "
-      << dmetric_at_x[gyronimo::dSM3::uwv] << ", "
-      << dmetric_at_x[gyronimo::dSM3::uww] << ", "
-      << dmetric_at_x[gyronimo::dSM3::vvu] << ", "
-      << dmetric_at_x[gyronimo::dSM3::vvv] << ", "
-      << dmetric_at_x[gyronimo::dSM3::vvw] << ", "
-      << dmetric_at_x[gyronimo::dSM3::vwu] << ", "
-      << dmetric_at_x[gyronimo::dSM3::vwv] << ", "
-      << dmetric_at_x[gyronimo::dSM3::vww] << ", "
-      << dmetric_at_x[gyronimo::dSM3::wwu] << ", "
-      << dmetric_at_x[gyronimo::dSM3::wwv] << ", "
-      << dmetric_at_x[gyronimo::dSM3::www] << "] "
-      << std::endl;
-  std::cout << "J = " << jacobian_at_x << std::endl;
-//   std::cout << "J (vmec)= " << J_at_x << std::endl;
-  std::cout << "B = ("
-        << B_at_x[gyronimo::IR3::u] << ", "
-        << B_at_x[gyronimo::IR3::v] << ", "
-        << B_at_x[gyronimo::IR3::w] << ") "
-        << std::endl;
-  std::cout << "norm_B = " << norm_b << std::endl;
-  std::cout << "dB = ("
-        << B_at_x[gyronimo::dIR3::uu] << ", "
-        << B_at_x[gyronimo::dIR3::uv] << ", "
-        << B_at_x[gyronimo::dIR3::uw] << ", "
-        << B_at_x[gyronimo::dIR3::vu] << ", "
-        << B_at_x[gyronimo::dIR3::vv] << ", "
-        << B_at_x[gyronimo::dIR3::vw] << ", "
-        << B_at_x[gyronimo::dIR3::wu] << ", "
-        << B_at_x[gyronimo::dIR3::wv] << ", "        
-        << B_at_x[gyronimo::dIR3::ww] << ") "
-        << std::endl;
-  std::cout << "cpsurf = " << vmec.cpsurf() << std::endl;
-  printNarray(vmec.xm(), 4, "xm", print_format);
-  printNarray(vmec.xn(), 4, "xn", print_format);
-  printNarray(vmec.xm_nyq(), 4, "xm_nyq", print_format);
-  printNarray(vmec.xn_nyq(), 4, "xn_nyq", print_format);
-  printNarray(vmec.rmnc(), 4, "rmnc", print_format);
-  printNarray(vmec.zmns(), 4, "zmns", print_format);
-  printNarray(vmec.rmnc(), 4, "rmnc", print_format);
-  printNarray(vmec.gmnc(), 4, "gmnc", print_format);
-  printNarray(vmec.bmnc(), 4, "bmnc", print_format);
-  printNarray(vmec.lmns(), 4, "lmns", print_format);
-=======
 int main(int argc, char* argv[]) {
   auto command_line = argh::parser(argv);
   if (command_line[{"h", "help"}]) print_help();
@@ -399,5 +164,4 @@
   if (command_line["rphiz"]) print_rphiz(vmec, &ifactory);
   if (command_line["surface"]) print_surface(vmec, &ifactory, command_line);
   return 0;
->>>>>>> c2a00847
 }