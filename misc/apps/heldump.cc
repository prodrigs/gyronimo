// ::gyronimo:: - gyromotion for the people, by the people -
// An object-oriented library for gyromotion applications in plasma physics.
// Copyright (C) 2021-2023 Paulo Rodrigues.

// ::gyronimo:: is free software: you can redistribute it and/or modify
// it under the terms of the GNU General Public License as published by
// the Free Software Foundation, either version 3 of the License, or
// (at your option) any later version.

// ::gyronimo:: is distributed in the hope that it will be useful,
// but WITHOUT ANY WARRANTY; without even the implied warranty of
// MERCHANTABILITY or FITNESS FOR A PARTICULAR PURPOSE.  See the
// GNU General Public License for more details.

// You should have received a copy of the GNU General Public License
// along with ::gyronimo::.  If not, see <https://www.gnu.org/licenses/>.

// @heldump.cc, this file is part of ::gyronimo::

// Command line tool to extract info from `HELENA` output files.
// External dependencies:
// - [argh](https://github.com/adishavit/argh), a minimalist argument handler;
// - [GSL](https://www.gnu.org/software/gsl), the GNU Scientific Library;

#include <gyronimo/core/codata.hh>
#include <gyronimo/core/dblock.hh>
#include <gyronimo/core/linspace.hh>
#include <gyronimo/core/transpose.hh>
#include <gyronimo/interpolators/bicubic_gsl.hh>
#include <gyronimo/parsers/parser_helena.hh>
#include <gyronimo/version.hh>

#include <argh.h>
#include <cmath>
#include <iostream>
#include <numbers>

void print_help() {
<<<<<<< HEAD
  std::cout << "heldump, powered by gyronimo-v"
      << gyronimo::version_major << "." << gyronimo::version_minor << "."
      << gyronimo::version_patch << ".\n";
  std::cout << "usage: heldump [options] hmap\n";
  std::cout <<
  "reads an hmap file produced by HELENA and prints required info to stdout.\n";
  std::cout << "options:\n";
  std::cout <<
  "    -info   Prints general info.\n" <<
  "    -prof   Prints 1d profiles: s, pressure, curj, q, dq/ds.\n" <<
  "    -rz     Reads a {s, chi} sequence from stdin, prints RZ to stdout.\n" <<
  "    -levels Reads a s sequence from stdin and prints the corresponding\n" <<
  "            surfaces (-nchi=N poloidal samples, default 128) to stdout.\n";
=======
  std::cout << "heldump, powered by ::gyronimo::v" << gyronimo::version_major
            << "." << gyronimo::version_minor << ".\n";
  std::string help_message =
      "usage: heldump [options] helena_output_file\n"
      "reads an helena output file, prints required information to stdout.\n"
      "options:\n"
      "  -info  Prints general info.\n"
      "  -prof  Prints 1d profiles: s, pressure, curj, q, dq/ds.\n"
      "  -rz    Reads a {s, chi} sequence from stdin, prints RZ to stdout.\n"
      "  -levels\n"
      "         Reads a s sequence from stdin and prints the corresponding\n"
      "         surfaces (-nchi=N poloidal samples, default 128) to stdout.\n";
  std::cout << help_message;
>>>>>>> c2a00847
  std::exit(0);
}

void print_info(const gyronimo::parser_helena& hmap) {
  std::cout << "symmetric: " << (hmap.is_symmetric() ? "yes" : "no") << "\n";
  std::cout << "npoloidal: " << hmap.nchi() << "\n";
  std::cout << "  nradial: " << hmap.npsi() << "\n";
  std::cout << "  eps_geo: " << hmap.eps() << " aka epsilon=a_geo/R_geo.\n";
  std::cout << "  eps_mag: " << hmap.radius() << " aka radius=a_geo/R_mag.\n";
  std::cout << "   cpsurf: " << hmap.cpsurf() << " psi_B/(B_mag*R_mag^2).\n";
  std::cout << "    P_mag: "
            << hmap.p0()[0] * hmap.bmag() * hmap.bmag() / gyronimo::codata::mu0
            << " [Pa].\n";
  std::cout << "    B_mag: " << hmap.bmag() << " [T].\n";
  std::cout << "    R_mag: " << hmap.rmag() << " [m].\n";
  std::cout << "    R_geo: " << hmap.rgeo() << " [m].\n";
}

void print_prof(const gyronimo::parser_helena& hmap) {
  for (size_t i = 0; i < hmap.npsi(); i++)
    std::cout << hmap.s()[i] << " " << hmap.p0()[i] / hmap.p0()[0] << " "
              << hmap.curj()[i] << " " << hmap.q()[i] << " " << hmap.dqs()[i]
              << "\n";
}

void print_rz(const gyronimo::parser_helena& hmap) {
  gyronimo::dblock_adapter s_range(hmap.s());
  gyronimo::dblock_adapter chi_range(hmap.chi());
  gyronimo::bicubic_gsl x(
      s_range, chi_range, gyronimo::dblock_adapter(hmap.x()), false,
      (hmap.is_symmetric() ? 0 : 9), (hmap.is_symmetric() ? 9 : 0));
  gyronimo::bicubic_gsl y(
      s_range, chi_range, gyronimo::dblock_adapter(hmap.y()), false,
      (hmap.is_symmetric() ? 0 : 9), (hmap.is_symmetric() ? 9 : 0));
  double s, chi;
  while (std::cin >> s >> chi) {
    chi -= 2 * std::numbers::pi * std::floor(chi / (2 * std::numbers::pi));
    double y_value;
    if (hmap.is_symmetric() && chi > std::numbers::pi) {
      chi = 2 * std::numbers::pi - chi;
      y_value = -y(s, chi);
    } else y_value = y(s, chi);
    std::cout << hmap.rgeo() * (1.0 + hmap.eps() * x(s, chi)) << " "
              << hmap.rgeo() * hmap.eps() * y_value << "\n";
  }
}

void print_levels(
    const gyronimo::parser_helena& hmap, const argh::parser& command_line) {
  gyronimo::dblock_adapter s_range(hmap.s()), chi_range(hmap.chi());
  gyronimo::bicubic_gsl x(
      s_range, chi_range, gyronimo::dblock_adapter(hmap.x()), false,
      (hmap.is_symmetric() ? 0 : 9), (hmap.is_symmetric() ? 9 : 0));
  gyronimo::bicubic_gsl y(
      s_range, chi_range, gyronimo::dblock_adapter(hmap.y()), false,
      (hmap.is_symmetric() ? 0 : 9), (hmap.is_symmetric() ? 9 : 0));
  size_t nchi;
  command_line("nchi", 128) >> nchi;
  double delta_chi = 2 * std::numbers::pi / nchi;
  auto chi_array = gyronimo::linspace<gyronimo::parser_helena::narray_type>(
      0.0, nchi * delta_chi, nchi);
  double s;
  while (std::cin >> s) {
    if (s <= 0.0 || s > 1.0) continue;  // ignores invalid s values.
    for (double chi : chi_array) {
      chi -= 2 * std::numbers::pi * std::floor(chi / (2 * std::numbers::pi));
      double y_value;
      if (hmap.is_symmetric() && chi > std::numbers::pi) {
        chi = 2 * std::numbers::pi - chi;
        y_value = -y(s, chi);
      } else y_value = y(s, chi);
      std::cout << hmap.rgeo() * (1.0 + hmap.eps() * x(s, chi)) << " "
                << hmap.rgeo() * hmap.eps() * y_value << "\n";
    }
    std::cout << "\n";
  }
}

int main(int argc, char* argv[]) {
  auto command_line = argh::parser(argv);
  if (command_line[{"h", "help"}]) print_help();
  if (!command_line(1)) {  // the 1st non-option argument is the mapping file.
    std::cout << "heldump: no helena mapping file provided; -h for help.\n";
    std::exit(1);
  }
  gyronimo::parser_helena hmap(command_line[1]);
  if (command_line["rz"]) print_rz(hmap);
  if (command_line["info"]) print_info(hmap);
  if (command_line["prof"]) print_prof(hmap);
  if (command_line["levels"]) print_levels(hmap, command_line);
  return 0;
}<|MERGE_RESOLUTION|>--- conflicted
+++ resolved
@@ -36,23 +36,9 @@
 #include <numbers>
 
 void print_help() {
-<<<<<<< HEAD
-  std::cout << "heldump, powered by gyronimo-v"
-      << gyronimo::version_major << "." << gyronimo::version_minor << "."
-      << gyronimo::version_patch << ".\n";
-  std::cout << "usage: heldump [options] hmap\n";
-  std::cout <<
-  "reads an hmap file produced by HELENA and prints required info to stdout.\n";
-  std::cout << "options:\n";
-  std::cout <<
-  "    -info   Prints general info.\n" <<
-  "    -prof   Prints 1d profiles: s, pressure, curj, q, dq/ds.\n" <<
-  "    -rz     Reads a {s, chi} sequence from stdin, prints RZ to stdout.\n" <<
-  "    -levels Reads a s sequence from stdin and prints the corresponding\n" <<
-  "            surfaces (-nchi=N poloidal samples, default 128) to stdout.\n";
-=======
   std::cout << "heldump, powered by ::gyronimo::v" << gyronimo::version_major
-            << "." << gyronimo::version_minor << ".\n";
+            << "." << gyronimo::version_minor << "." << gyronimo::version_patch
+            << ".\n";
   std::string help_message =
       "usage: heldump [options] helena_output_file\n"
       "reads an helena output file, prints required information to stdout.\n"
@@ -64,7 +50,6 @@
       "         Reads a s sequence from stdin and prints the corresponding\n"
       "         surfaces (-nchi=N poloidal samples, default 128) to stdout.\n";
   std::cout << help_message;
->>>>>>> c2a00847
   std::exit(0);
 }
 
